###########################################################################
#          (C) Vrije Universiteit, Amsterdam (the Netherlands)            #
#                                                                         #
# This file is part of AmCAT - The Amsterdam Content Analysis Toolkit     #
#                                                                         #
# AmCAT is free software: you can redistribute it and/or modify it under  #
# the terms of the GNU Affero General Public License as published by the  #
# Free Software Foundation, either version 3 of the License, or (at your  #
# option) any later version.                                              #
#                                                                         #
# AmCAT is distributed in the hope that it will be useful, but WITHOUT    #
# ANY WARRANTY; without even the implied warranty of MERCHANTABILITY or   #
# FITNESS FOR A PARTICULAR PURPOSE. See the GNU Affero General Public     #
# License for more details.                                               #
#                                                                         #
# You should have received a copy of the GNU Affero General Public        #
# License along with AmCAT.  If not, see <http://www.gnu.org/licenses/>.  #
###########################################################################

# Django settings for amcatnavigator project.
import os

from amcat.tools.toolkit import random_alphanum

# Python 2.x vs 3.x
try:
    import ConfigParser as configparser
except ImportError:
    import configparser

DEBUG = True

INSTALLED_APPS = (
    'amcat',
    'django.contrib.auth',
    'django.contrib.contenttypes',
    )
AUTH_PROFILE_MODULE = 'amcat.UserProfile'

#TEST_RUNNER = 'django_nose.NoseTestSuiteRunner'
<<<<<<< HEAD
#NOSE_ARGS = ['--with-progressive','--pdb']
=======
NOSE_ARGS = []#'--with-progressive']#,'--pdb']
>>>>>>> e3c09884

# Databases / Caches are defined in ~/.amcatrc3. Example file:
#
# [db-default]
# name=amcat
# engine=django.db.backends.postgresql_psycopg2
# user=apache
# password=secret
# host=localhost
# port=5432
#
# [caching-default]
# backend=django.core.cache.backends.memcached.MemcachedCache
# location=127.0.0.1:11211

def sections(identifier):
    c = configparser.ConfigParser()
    c.readfp(file(os.path.expanduser('~/.amcatrc3')))

    for sect in c.sections():
        db = sect.split('-')
        if db[0] == identifier and len(db) is 2:
            yield db[1], c.items(sect)

def filldict(vals, dic):
    for id, opts in vals:
        dic[id] = {}
        for k,v in opts:
            dic[id][k.upper()] = v
    return dic

DATABASES = filldict(sections('db'), dict())
if os.environ.get("DJANGO_DB_ENGINE"):
    DATABASES["default"]["ENGINE"] = os.environ.get("DJANGO_DB_ENGINE")
CACHES = filldict(sections('caching'), dict())

SECRET_KEY = random_alphanum(30)<|MERGE_RESOLUTION|>--- conflicted
+++ resolved
@@ -38,11 +38,8 @@
 AUTH_PROFILE_MODULE = 'amcat.UserProfile'
 
 #TEST_RUNNER = 'django_nose.NoseTestSuiteRunner'
-<<<<<<< HEAD
 #NOSE_ARGS = ['--with-progressive','--pdb']
-=======
-NOSE_ARGS = []#'--with-progressive']#,'--pdb']
->>>>>>> e3c09884
+
 
 # Databases / Caches are defined in ~/.amcatrc3. Example file:
 #
