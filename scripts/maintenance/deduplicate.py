--- conflicted
+++ resolved
@@ -49,28 +49,7 @@
         articles = Article.objects.filter(
             articlesetarticle__articleset = self.options['articleset'],
             date = self.options['date']
-<<<<<<< HEAD
-            articles = Article.objects.filter(articlesetarticle__articleset=articleset,date__gte=date)
-            
-            txtDict, texts = {}, set()
-            for article in articles:
-                text = article.text
-                if text:
-                    if not text in texts:
-                        txtDict[text] = []
-                    txtDict[text].append(article.id)
-                    texts.add(text)
-
-            removable_ids = []
-            for ids in txtDict.itervalues():
-                if len(ids) > 1:
-                    removable_ids.extend(ids[1:])
-            articles.filter(id__in = removable_ids).update(project = 2) #trash project
-            ArticleSetArticle.objects.filter(article__in = removable_ids).delete() #delete from article set
-            log.info("Moved %s duplicated articles to (trash) project 2" % len(removable_ids))
-        
-=======
-            ).order_by('article_id') #this makes sure the oldest article is preserved
+            )
 
         log.info("Selected {} articles".format(len(articles)))
 
@@ -81,18 +60,15 @@
                 if not identifier in idDict.keys():
                     idDict[identifier] = []
                 idDict[identifier].append(article.id)
->>>>>>> a0834653
-        
+
         removable_ids = []
         for ids in idDict.values():
             if len(ids) > 1:
-                removable_ids.extend(ids[1:])
+                removable_ids.extend(sorted(ids)[1:])
 
         articles.filter(id__in = removable_ids).update(project = 2) #trash project
         ArticleSetArticle.objects.filter(article__in = removable_ids).delete()
-        
-<<<<<<< HEAD
-=======
+
         log.info("Moved {} duplicated articles to trash".format(len(removable_ids)))
 
 
@@ -136,7 +112,6 @@
 
 
         
->>>>>>> a0834653
 if __name__ == '__main__':
     amcatlogging.info_module("amcat.scripts.maintenance.deduplicate")
     from amcat.scripts.tools import cli
