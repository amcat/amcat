###########################################################################
#          (C) Vrije Universiteit, Amsterdam (the Netherlands)            #
#                                                                         #
# This file is part of AmCAT - The Amsterdam Content Analysis Toolkit     #
#                                                                         #
# AmCAT is free software: you can redistribute it and/or modify it under  #
# the terms of the GNU Affero General Public License as published by the  #
# Free Software Foundation, either version 3 of the License, or (at your  #
# option) any later version.                                              #
#                                                                         #
# AmCAT is distributed in the hope that it will be useful, but WITHOUT    #
# ANY WARRANTY; without even the implied warranty of MERCHANTABILITY or   #
# FITNESS FOR A PARTICULAR PURPOSE. See the GNU Affero General Public     #
# License for more details.                                               #
#                                                                         #
# You should have received a copy of the GNU Affero General Public        #
# License along with AmCAT.  If not, see <http://www.gnu.org/licenses/>.  #
###########################################################################


from django import forms
from django.db.models import Min, Max

from amcat.scripts.script import Script
from amcat.scripts.tools import cli

from amcat.models.article import Article
from amcat.models.scraper import Scraper
from amcat.models.articleset import ArticleSet, ArticleSetArticle
import logging; log = logging.getLogger(__name__)
from amcat.tools import amcatlogging
from datetime import timedelta

class DeduplicateForm(forms.Form):
    date = forms.DateField()
<<<<<<< HEAD
    articleset = forms.ModelChoiceField(ArticleSet.objects.all())

=======
    articleset = forms.ModelChoiceField(queryset=ArticleSet.objects.all())
    
>>>>>>> 30afeabc
class DeduplicateScript(Script):
    options_form = DeduplicateForm

    def run(self,_input):
        """
        deduplicates all scraper articlesets
        """
        log.info("Deduplicating for articleset '{}' at {}".format(
                self.options['articleset'],
                self.options['date']))

        articles = Article.objects.filter(
            articlesetarticle__articleset = self.options['articleset'],
            date = self.options['date']
            )

        log.info("Selected {} articles".format(len(articles)))

        idDict = {}
        for article in articles:
            identifier = article.text + str(article.date)
            if identifier:
                if not identifier in idDict.keys():
                    idDict[identifier] = []
                idDict[identifier].append(article.id)

        removable_ids = []
        for ids in idDict.values():
            if len(ids) > 1:
                removable_ids.extend(sorted(ids)[1:])

        articles.filter(id__in = removable_ids).update(project = 2) #trash project
        ArticleSetArticle.objects.filter(article__in = removable_ids).delete()

        log.info("Moved {} duplications to trash".format(len(removable_ids)))


class DeduplicatePeriodForm(forms.Form):
    first_date = forms.DateField()
    last_date = forms.DateField()
<<<<<<< HEAD
    articleset = forms.ModelChoiceField(ArticleSet.objects.all())
=======
    articleset = forms.ModelChoiceField(queryset=ArticleSet.objects.all())
>>>>>>> 30afeabc

class DeduplicatePeriod(DeduplicateScript):
    options_form = DeduplicatePeriodForm

    def run(self, _input):
        date = self.options['first_date']
        while date <= self.options['last_date']:
            self.options['date'] = date
            super(DeduplicatePeriod, self).run(_input)
            date += timedelta(days = 1)

class DeduplicateArticlesetForm(forms.Form):
<<<<<<< HEAD
    articleset = forms.ModelChoiceField(ArticleSet.objects.all())
=======
    articleset = forms.ModelChoiceField(queryset=ArticleSet.objects.all())
>>>>>>> 30afeabc

class DeduplicateArticleset(DeduplicatePeriod):
    options_form = DeduplicateArticlesetForm
    
    def run(self, _input):
        articles = Article.objects.filter(articlesetarticle__articleset = self.options['articleset'])
        self.options['first_date'] = articles.aggregate(Min('date'))[1].date()
        self.options['last_date'] = articles.aggregate(Max('date'))[1].date()
        super(DeduplicateArticleset, self).run(_input)


def deduplicate_scrapers(date):
<<<<<<< HEAD
    options = {
        'last_date':date,
        'first_date':date - timedelta(days = 7)
        }

    scrapers = Scraper.objects.filter(run_daily='t')
    for s in scrapers:
        options['articleset'] = s.articleset_id
        DeduplicatePeriod(**options).run(None)
=======
    scrapers = Scraper.objects.filter(run_daily='t')
    for s in scrapers:
        d = DeduplicatePeriod(first_date = date - timedelta(days=7),
                          last_date = date,
                          articleset = s.articleset_id)
        d.run(None)
>>>>>>> 30afeabc


        
if __name__ == '__main__':
    amcatlogging.info_module("amcat.scripts.maintenance.deduplicate")
    from amcat.scripts.tools import cli
    cli.run_cli(DeduplicateScript)
    

###########################################################################  
#                          U N I T   T E S T S                            #  
###########################################################################

from amcat.tools import amcattest    

class TestDeduplicateScript(amcattest.PolicyTestCase):
    def test_deduplicate(self):
        """One article should be deleted from artset and added to project 2"""
        p = amcattest.create_test_project()
        art1 = amcattest.create_test_article( url='blaat1', project=p)
        art2 = amcattest.create_test_article( url='blaat2', project=p)
        art3 = amcattest.create_test_article( url='blaat1', project=p)
        artset = amcattest.create_test_set(articles=[art1, art2, art3])
        d = DeduplicateScript(articleset = artset.id)
        d.run( None )
        self.assertEqual(len(artset.articles.all()), 2)
        self.assertEqual(len(Article.objects.filter(project = 2)), 1)<|MERGE_RESOLUTION|>--- conflicted
+++ resolved
@@ -33,13 +33,8 @@
 
 class DeduplicateForm(forms.Form):
     date = forms.DateField()
-<<<<<<< HEAD
-    articleset = forms.ModelChoiceField(ArticleSet.objects.all())
-
-=======
-    articleset = forms.ModelChoiceField(queryset=ArticleSet.objects.all())
+    articleset = forms.ModelChoiceField(queryset = ArticleSet.objects.all())
     
->>>>>>> 30afeabc
 class DeduplicateScript(Script):
     options_form = DeduplicateForm
 
@@ -80,11 +75,8 @@
 class DeduplicatePeriodForm(forms.Form):
     first_date = forms.DateField()
     last_date = forms.DateField()
-<<<<<<< HEAD
-    articleset = forms.ModelChoiceField(ArticleSet.objects.all())
-=======
     articleset = forms.ModelChoiceField(queryset=ArticleSet.objects.all())
->>>>>>> 30afeabc
+
 
 class DeduplicatePeriod(DeduplicateScript):
     options_form = DeduplicatePeriodForm
@@ -97,11 +89,7 @@
             date += timedelta(days = 1)
 
 class DeduplicateArticlesetForm(forms.Form):
-<<<<<<< HEAD
-    articleset = forms.ModelChoiceField(ArticleSet.objects.all())
-=======
     articleset = forms.ModelChoiceField(queryset=ArticleSet.objects.all())
->>>>>>> 30afeabc
 
 class DeduplicateArticleset(DeduplicatePeriod):
     options_form = DeduplicateArticlesetForm
@@ -114,7 +102,6 @@
 
 
 def deduplicate_scrapers(date):
-<<<<<<< HEAD
     options = {
         'last_date':date,
         'first_date':date - timedelta(days = 7)
@@ -124,15 +111,6 @@
     for s in scrapers:
         options['articleset'] = s.articleset_id
         DeduplicatePeriod(**options).run(None)
-=======
-    scrapers = Scraper.objects.filter(run_daily='t')
-    for s in scrapers:
-        d = DeduplicatePeriod(first_date = date - timedelta(days=7),
-                          last_date = date,
-                          articleset = s.articleset_id)
-        d.run(None)
->>>>>>> 30afeabc
-
 
         
 if __name__ == '__main__':
