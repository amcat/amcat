###########################################################################
#          (C) Vrije Universiteit, Amsterdam (the Netherlands)            #
#                                                                         #
# This file is part of AmCAT - The Amsterdam Content Analysis Toolkit     #
#                                                                         #
# AmCAT is free software: you can redistribute it and/or modify it under  #
# the terms of the GNU Affero General Public License as published by the  #
# Free Software Foundation, either version 3 of the License, or (at your  #
# option) any later version.                                              #
#                                                                         #
# AmCAT is distributed in the hope that it will be useful, but WITHOUT    #
# ANY WARRANTY; without even the implied warranty of MERCHANTABILITY or   #
# FITNESS FOR A PARTICULAR PURPOSE. See the GNU Affero General Public     #
# License for more details.                                               #
#                                                                         #
# You should have received a copy of the GNU Affero General Public        #
# License along with AmCAT.  If not, see <http://www.gnu.org/licenses/>.  #
###########################################################################


from django.template.loader import render_to_string
import time
from amcat.models import Project
from amcat.models.task import IN_PROGRESS
import api.webscripts
from django.db import connection
import json
from amcat.scripts import scriptmanager, types
from django.http import HttpResponse
from amcat.scripts.forms import SelectionForm
from amcat.forms import InvalidFormException
from django.contrib.auth.models import User
from amcat.amcatcelery import app
from amcat.tools.progress import ProgressMonitor

from django.http import QueryDict
from amcat.tools.djangotoolkit import to_querydict

import logging
log = logging.getLogger(__name__)


mimetypeDict = { #todo: make objects of these
    'json':{'extension':'json', 'mime':'text/plain', 'download':False},
    'csv':{'extension':'csv', 'mime':'text/csv', 'download':True},
    'comma-csv':{'extension':'csv', 'mime':'text/csv', 'download':True},
    'excel':{'extension':'xlsx', 'mime':'application/vnd.openxmlformats-officedocument.spreadsheetml.sheet', 'download':True},
     'html':{'extension':'html', 'mime':'text/html', 'download':False},
     'spss':{'extension':'sav', 'mime':'application/octet-stream', 'download':True},
     'datatables':{'extension':'json', 'mime':'text/plain', 'download':False},
}

class CeleryProgressUpdater(object):
    def __init__(self, task_id):
        self.task_id = task_id
    def update(self, monitor):
        app.backend.store_result(self.task_id,
                                 {"completed": monitor.percent, "message": monitor.message},
                                 IN_PROGRESS)

@app.task(bind=True)
def webscript_task(self, cls, **kwargs):
    task_id = self.request.id
    # TODO: Dit moet weg, stub code om status door te geven
    webscript = cls(**kwargs)
    webscript.progress_monitor.add_listener(CeleryProgressUpdater(task_id).update)
    return webscript.run()
    



class WebScript(object):
    """
    A WebScript is a combination of Scripts, with no input and a Django HttpResponse as output
    """
    name = None # the name of this webscript
    form_template = None # special markup to display the form, filename
    form = None # fields specific for this webscript
    displayLocation = None # should be (a list of) another WebScript name that is displayed in the main form
    id = None # id used in webforms
    output_template = None # path to template used for html output
    solrOnly = False # only for Solr output, not on database queries
<<<<<<< HEAD
    is_edit = False # does the script require edit permission on the project

=======
    is_download = False # set True if the result should be downloaded by the browser instead of displayed
>>>>>>> 8fd6b376
    def __init__(self, project=None, user=None, data=None, **kwargs):
        if not isinstance(data, QueryDict) and data is not None:
            data = to_querydict(data, mutable=True)

        self.progress_monitor = ProgressMonitor()
        
        self.initTime = time.time()
        self.data = data
        self.output = data.get('output', 'json')
        self.kwargs = kwargs

        self.project = project = Project.objects.get(id=project) if isinstance(project, int) else project
        self.user = User.objects.get(id=user) if isinstance(user, int) else user

        if self.form:
            form = self.get_form(**kwargs)
            if not form.is_valid():
                raise InvalidFormException("Invalid or missing options: %r" % form.errors, form.errors)
            self.options = form.cleaned_data
            self.formInstance = form
        else:
            self.options = None
            self.formInstance = None

    def get_form(self, **kwargs):
        try:
            return self.form(project=self.project, data=self.data, **kwargs)
        except TypeError:
            return self.form(data=self.data, **kwargs)

    @classmethod
    def formHtml(cls, project=None):
        if cls.form == None:
            return ''
        try:
            form = cls.form(project=project)
        except TypeError:
            log.exception("Could not instantiate {cls.__name__}.form(project={project}".format(**locals()))
            form = cls.form()
        return render_to_string(cls.form_template, {'form':form}) if cls.form_template else form.as_p()


    def getActions(self):
        from amcat.models import authorisation
        can_edit = self.user.get_profile().has_role(authorisation.ROLE_PROJECT_WRITER, self.project)
        for ws in api.webscripts.actionScripts:
<<<<<<< HEAD
            if (self.__class__.__name__ in ws.displayLocation
                and ((not ws.solrOnly) or self.data.get('query'))
                and ((not ws.is_edit) or can_edit)):
                yield ws.__name__, ws.name
=======
            if self.__class__.__name__ in ws.displayLocation and (ws.solrOnly == False or self.data.get('query')):
                yield ws.__name__, ws.name, ws.is_download
>>>>>>> 8fd6b376

    def delay(self):
        return webscript_task.delay(self.__class__, project=self.project.id, user=self.user.id, data=self.data, **self.kwargs)

    def run(self):
        raise NotImplementedError()

    def get_result(self, result):
        # Webscripts return an HttpResponse object, which we need te contents of
        return result.content

    def get_response(self, result):
        return result

    def outputJsonHtml(self, scriptoutput):
        actions = self.getActions()

        webscriptform = None
        if self.form:
            try:
                webscriptform = self.form(project=self.project, data=self.data)
            except TypeError:
                webscriptform = self.form(data=self.data)

        selectionform = SelectionForm(project=self.project, data=self.data)
        html = render_to_string('navigator/selection/webscriptoutput.html', {
                                    'scriptoutput':scriptoutput,
                                    'actions': actions,
                                    'selectionform':selectionform,
                                    'webscriptform':webscriptform
                               })
        reply = {}
        reply['html'] = html
        reply['queries'] = getQueries()
        reply['querytime'] = '%.2f' % (time.time() - self.initTime)
        reply['webscriptName'] = self.name
        reply['webscriptClassname'] = self.__class__.__name__
        jsondata = json.dumps(reply, default=lambda o:unicode(o))
        return HttpResponse(jsondata, mimetype='text/plain')

    def outputResponse(self, data, data_type, filename=None):
        outputFormData = self.data.copy() # need copy, else it's unmutable
        outputFormData['template'] = self.output_template
        if self.output == 'json-html': # special output that runs the webscript with html output,
                                       # then wraps around this the action buttons and other stuff for the amcat navigator website
            if data_type == unicode:
                scriptoutput = data
            else:
                cls = scriptmanager.findScript(data_type, 'html')
                if not cls: raise Exception('html output not supported')
                scriptoutput = cls(outputFormData).run(data)
            return self.outputJsonHtml(scriptoutput)
        else:
            cls = scriptmanager.findScript(data_type, self.output)
            if not cls: raise Exception('invalid output type')
            #cnf = {'template':self.output_template} if self.output == 'html' else None
            mimetype = mimetypeDict[self.output]
            out = cls(outputFormData).run(data)

            response = HttpResponse(mimetype=mimetype['mime'])
            response.write(out)
            if filename or mimetype['download'] == True:
                if not filename:
                    filename = 'AmCAT %s' % self.name
                response['Content-Disposition'] = 'attachment; filename="%s.%s"' % (filename, mimetype['extension'])
            return response


def getQueries():
    return [(x.get('time') or x.get('duration'), x['sql']) for x in connection.queries]

def showErrorMsg(text, outputType, fields=None):
    errormsg = types.ErrorMsg(text, fields=fields)
    cls = scriptmanager.findScript(types.ErrorMsg, outputType)
    output = cls().run(errormsg) if cls else text
    return HttpResponse(output, mimetype='text/plain')<|MERGE_RESOLUTION|>--- conflicted
+++ resolved
@@ -80,12 +80,9 @@
     id = None # id used in webforms
     output_template = None # path to template used for html output
     solrOnly = False # only for Solr output, not on database queries
-<<<<<<< HEAD
     is_edit = False # does the script require edit permission on the project
-
-=======
     is_download = False # set True if the result should be downloaded by the browser instead of displayed
->>>>>>> 8fd6b376
+
     def __init__(self, project=None, user=None, data=None, **kwargs):
         if not isinstance(data, QueryDict) and data is not None:
             data = to_querydict(data, mutable=True)
@@ -132,15 +129,10 @@
         from amcat.models import authorisation
         can_edit = self.user.get_profile().has_role(authorisation.ROLE_PROJECT_WRITER, self.project)
         for ws in api.webscripts.actionScripts:
-<<<<<<< HEAD
             if (self.__class__.__name__ in ws.displayLocation
                 and ((not ws.solrOnly) or self.data.get('query'))
                 and ((not ws.is_edit) or can_edit)):
-                yield ws.__name__, ws.name
-=======
-            if self.__class__.__name__ in ws.displayLocation and (ws.solrOnly == False or self.data.get('query')):
                 yield ws.__name__, ws.name, ws.is_download
->>>>>>> 8fd6b376
 
     def delay(self):
         return webscript_task.delay(self.__class__, project=self.project.id, user=self.user.id, data=self.data, **self.kwargs)
