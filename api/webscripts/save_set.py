###########################################################################
#          (C) Vrije Universiteit, Amsterdam (the Netherlands)            #
#                                                                         #
# This file is part of AmCAT - The Amsterdam Content Analysis Toolkit     #
#                                                                         #
# AmCAT is free software: you can redistribute it and/or modify it under  #
# the terms of the GNU Affero General Public License as published by the  #
# Free Software Foundation, either version 3 of the License, or (at your  #
# option) any later version.                                              #
#                                                                         #
# AmCAT is distributed in the hope that it will be useful, but WITHOUT    #
# ANY WARRANTY; without even the implied warranty of MERCHANTABILITY or   #
# FITNESS FOR A PARTICULAR PURPOSE. See the GNU Affero General Public     #
# License for more details.                                               #
#                                                                         #
# You should have received a copy of the GNU Affero General Public        #
# License along with AmCAT.  If not, see <http://www.gnu.org/licenses/>.  #
###########################################################################
from amcat.scripts.forms import SelectionForm

from webscript import WebScript
from django import forms
from amcat.scripts.processors.save_set import SaveAsSetScript, SaveAsSetForm
from amcat.tools import keywordsearch

import logging
import json

log = logging.getLogger(__name__)

class SaveAsSetWebScriptForm(SaveAsSetForm):
    output = forms.CharField(widget=forms.HiddenInput(), initial='json-html')
    length = forms.IntegerField(widget=forms.HiddenInput(), max_value=99999999, initial=99999999)
    start = forms.IntegerField(widget=forms.HiddenInput(), initial=0)

    
class SaveAsSet(WebScript):
    name = "Save as Set"
    form_template = None#"api/webscripts/save_set_form.html"
    form = SaveAsSetWebScriptForm
    displayLocation = ('ShowSummary', 'ShowArticleList')
    output_template = "api/webscripts/save_set.html" 
    
    
    def run(self):
<<<<<<< HEAD
        self.progress_monitor.update(1, "Listing articles")
        article_ids = list(keywordsearch.get_ids(self.data))
        self.progress_monitor.update(39, "Creating set with {n} articles".format(n=len(article_ids)))
        result = SaveAsSetScript(self.data, monitor=self.progress_monitor).run(article_ids)
=======
        sf = SelectionForm(self.project, self.data)
        sf.full_clean()

        article_ids = list(keywordsearch.get_ids(sf.cleaned_data))
        result = SaveAsSetScript(self.data).run(article_ids)
>>>>>>> 71b3ce0f
        result.provenance = json.dumps(dict(self.data))
        result.save()

        return self.outputResponse(result, object)
        
    <|MERGE_RESOLUTION|>--- conflicted
+++ resolved
@@ -43,18 +43,12 @@
     
     
     def run(self):
-<<<<<<< HEAD
         self.progress_monitor.update(1, "Listing articles")
-        article_ids = list(keywordsearch.get_ids(self.data))
+        sf = SelectionForm(self.project, self.data)
+        sf.full_clean()
+        article_ids = list(keywordsearch.get_ids(sf.cleaned_data))
         self.progress_monitor.update(39, "Creating set with {n} articles".format(n=len(article_ids)))
         result = SaveAsSetScript(self.data, monitor=self.progress_monitor).run(article_ids)
-=======
-        sf = SelectionForm(self.project, self.data)
-        sf.full_clean()
-
-        article_ids = list(keywordsearch.get_ids(sf.cleaned_data))
-        result = SaveAsSetScript(self.data).run(article_ids)
->>>>>>> 71b3ce0f
         result.provenance = json.dumps(dict(self.data))
         result.save()
 
