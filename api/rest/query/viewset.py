--- conflicted
+++ resolved
@@ -17,6 +17,7 @@
 # License along with AmCAT.  If not, see <http://www.gnu.org/licenses/>.  #
 ###########################################################################
 from functools import partial
+from itertools import chain
 from operator import getitem, attrgetter
 from collections import OrderedDict
 from django.core.exceptions import ValidationError
@@ -84,13 +85,9 @@
     @cached
     def get_articlesets(self):
         # Articlesets are given by GET parameter `sets` and separated by commas
-<<<<<<< HEAD
-        articleset_ids = map(int, filter(str.isdigit, self.request.GET.get("sets", "").split(",")))
-=======
         # TODO: GET['sets'] and POST['articlesets'] are redundant, possibly there's a better solution
-        articleset_ids = map(int, filter(unicode.isdigit,
-                        self.request.GET.get("sets", "").split(",") + self.request.POST.getlist('articlesets')))
->>>>>>> f5c3f209
+        articleset_ids = chain(self.request.GET.get("sets", "").split(","), self.request.POST.getlist('articlesets'))
+        articleset_ids = map(int, filter(str.isdigit, articleset_ids))
         articlesets = self.project.all_articlesets().filter(id__in=articleset_ids)
         return articlesets.only("id", "name")
 
@@ -99,12 +96,8 @@
         # Codingjobs are given by GET parameter `jobs` and separated by commas. If *no* jobs are
         # given, we also return no jobs, in contrast to get_articlesets which yields all articlesets
         # belonging to the current project.
-<<<<<<< HEAD
-        codingjob_ids = map(int, filter(str.isdigit, self.request.GET.get("jobs", "").split(",")))
-=======
-        codingjob_ids = map(int, filter(unicode.isdigit,
-                        self.request.GET.get("jobs", "").split(",") + self.request.POST.getlist('codingjobs')))
->>>>>>> f5c3f209
+        codingjob_ids = chain(self.request.GET.get("jobs", "").split(","), self.request.POST.getlist('codingjobs'))
+        codingjob_ids = map(int, filter(str.isdigit, codingjob_ids))
         codingjobs = self.project.codingjob_set.filter(id__in=codingjob_ids).only("id", "name")
         return codingjobs if codingjob_ids else CodingJob.objects.none()
 
@@ -119,7 +112,7 @@
         return self.get_query_action().get_form()
 
     def get_view_name(self):
-        from urls import get_action_name
+        from .urls import get_action_name
         return get_action_name(self).title()
 
     def get_view_description(self, html=False):
