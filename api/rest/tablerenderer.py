--- conflicted
+++ resolved
@@ -21,19 +21,10 @@
 # ARISING IN ANY WAY OUT OF THE USE OF THIS SOFTWARE, EVEN IF ADVISED OF THE
 # POSSIBILITY OF SUCH DAMAGE.
 
-<<<<<<< HEAD
-=======
-import csv
-from collections import defaultdict, OrderedDict
+from collections import OrderedDict
+from functools import partial
+
 from rest_framework.renderers import *
-from StringIO import StringIO
-from amcat.tools.table import table3
->>>>>>> b075be3e
-from functools import partial
-import collections
-
-from rest_framework.renderers import *
-
 from amcat.tools.table import table3
 
 
@@ -192,7 +183,6 @@
         result = table.export(format='spss')
         return result
 
-<<<<<<< HEAD
 class XHTMLRenderer(TableRenderer):
     """
     Renderer which serialises to HTML
@@ -208,10 +198,6 @@
 
         
 EXPORTERS = [CSVRenderer, XLSXRenderer, SPSSRenderer, XHTMLRenderer]
-=======
-
-EXPORTERS = [CSVRenderer, XLSXRenderer, SPSSRenderer]
->>>>>>> b075be3e
 
 def set_response_content(response):
     """
