--- conflicted
+++ resolved
@@ -21,16 +21,8 @@
 # ARISING IN ANY WAY OUT OF THE USE OF THIS SOFTWARE, EVEN IF ADVISED OF THE
 # POSSIBILITY OF SUCH DAMAGE.
 
-<<<<<<< HEAD
-import csv
-from collections import defaultdict, OrderedDict
-from rest_framework.renderers import *
-from StringIO import StringIO
-from amcat.tools.table import table3
-=======
->>>>>>> 0aaaed18
+from collections import OrderedDict
 from functools import partial
-import collections
 
 from rest_framework.renderers import *
 
@@ -192,10 +184,6 @@
         result = table.export(format='spss')
         return result
 
-<<<<<<< HEAD
-
-EXPORTERS = [CSVRenderer, XLSXRenderer, SPSSRenderer]
-=======
 class XHTMLRenderer(TableRenderer):
     """
     Renderer which serialises to HTML
@@ -211,7 +199,6 @@
 
         
 EXPORTERS = [CSVRenderer, XLSXRenderer, SPSSRenderer, XHTMLRenderer]
->>>>>>> 0aaaed18
 
 def set_response_content(response):
     """
