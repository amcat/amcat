--- conflicted
+++ resolved
@@ -51,12 +51,7 @@
             data = data['results']
         elif not isinstance(data, list):
             return ''
-<<<<<<< HEAD
-        
-=======
-        data = data['results']
-
->>>>>>> 4357d588
+
         table = self.tablize(data)
         return self.render_table(table)
 
