from rest_framework.reverse import reverse
from uuid import uuid4
import json
import datetime
from operator import itemgetter
from pprint import pprint
from django.test import Client
from rest_framework.test import APITestCase
from amcat.tools import amcattest
from amcat.tools import amcates
from amcat.tools import toolkit
from amcat.models import Article

def test_article(**kwargs):
    if 'date' not in kwargs: kwargs['date'] = datetime.datetime.now().isoformat()
    if 'headline' not in kwargs: kwargs['headline'] = 'test headline {}'.format(uuid4())
    if 'text' not in kwargs: kwargs['text'] = 'test text {}'.format(uuid4())
    if 'medium' not in kwargs: kwargs['medium'] = 'test'
    return kwargs    


class TestArticleViewSet(APITestCase):
    def setUp(self):
        self.project = amcattest.create_test_project()
        self.user = self.project.owner
        self.setUp_set()

    def setUp_set(self):
        self.aset = amcattest.create_test_set(project=self.project)
        #self.url = reverse("api:article") + "?format=json"

    def url_set(self, setid=None, projectid=None, text=False):
        if setid is None: setid = self.aset.id
        if projectid is None: projectid = self.project.id
        url = reverse("api:project-articleset-article-list",
                      kwargs=dict(project=projectid, articleset=setid)) + "?format=json"
        if text:
            url += "&text=True"
        return url
        
    def url_article(self, aid, projectid=None, setid=None, text=False):
        if setid is None: setid = self.aset.id
        if projectid is None: projectid = self.project.id
        url = reverse("api:project-articleset-article-detail",
                      kwargs=dict(project=projectid, articleset=setid, pk=aid)) + "?format=json"
        if text:
            url += "&text=True"
        return url


<<<<<<< HEAD
    def get(self, url):
        return json.loads(Client().get(url + "?format=json").content.decode('utf-8'))

    def post(self, url, data, as_user):
        c = Client()
        c.login(username=as_user.username, password="test")
        res = c.post(url + "?format=json", data)
        return res.status_code, json.loads(res.content.decode('utf-8'))
=======
    def _get_articles(self, expected_status=200, as_user="self.user", **url_kwargs):
        if as_user == "self.user": as_user = self.user
        if as_user:
            self.client.login(username=as_user.username, password="test")
        else:
            self.client.logout()
        url = self.url_set(**url_kwargs)
        response = self.client.get(url)
        self.assertEqual(response.status_code, expected_status,
                         "Status code {response.status_code}: {response.content}".format(**locals()))
        return json.loads(response.content)

    def _get_article(self, aid, expected_status=200, as_user="self.user", **url_kwargs):
        if as_user == "self.user": as_user = self.user
        if as_user:
            self.client.login(username=as_user.username, password="test")
        else:
            self.client.logout()
        response = Client().get(self.url_article(aid, **url_kwargs))
        self.assertEqual(response.status_code, expected_status,
                         "Status code {response.status_code}: {response.content}".format(**locals()))
        return json.loads(response.content)


    def _post_articles(self, data, expected_status=201, as_user="self.user", **url_kwargs):
        if as_user == "self.user": as_user = self.user
        if as_user:
            self.client.login(username=as_user.username, password="test")
        else:
            self.client.logout()
        url = self.url_set(**url_kwargs)
        response = self.client.post(url, content_type="application/json", data=json.dumps(data))
        self.assertEqual(response.status_code, expected_status,
                         "Status code {response.status_code}: {response.content}".format(**locals()))
        amcates.ES().flush()
        return json.loads(response.content)
            
>>>>>>> bd0a4be0

    @amcattest.use_elastic
    def test_post(self):
        """Test whether posting and retrieving an article works correctly"""
        a = test_article()
        
        res = self._post_articles(a)
        self.assertEqual(set(res.keys()), {'id'}) # POST should only return IDs

        res = self._get_article(aid=res['id'])
        self.assertEqual(res["headline"], a['headline'])
        self.assertEqual(toolkit.readDate(res["date"]), toolkit.readDate(a['date']))
        self.assertNotIn("text", res.keys())
        self.assertIsNotNone(res["uuid"])
        
        res = self._get_article(aid=res['id'], text=True)
        self.assertEqual(res["text"], a['text'])

        res = self._get_articles()["results"]
        self.assertEqual(len(res), 1)
       

        # can we post explicit UUID?
        self.setUp_set()
        a['uuid'] = unicode(uuid4())
        self._post_articles(a)
        res = self._get_articles()["results"]
        self.assertEqual(res[0]["uuid"], a['uuid'])


    @amcattest.use_elastic
    def test_post_multiple(self):

        a1, a2 = [test_article() for _ in [1,2]]

        result = self._post_articles([a1,a2])
        self.assertEqual(2, len(result))
        self.assertEqual(set(result[0].keys()), {'id'}) # POST should only return IDs

        arts = self._get_articles()['results']
        self.assertEqual({a['headline'] for a in arts}, {a1['headline'], a2['headline']})
        self.assertNotIn("text", arts[0].keys())

        arts = self._get_articles(text=True)['results']
        self.assertEqual({a['text'] for a in arts}, {a1['text'], a2['text']})
        
        arts = [Article.objects.get(pk=a["id"]) for a in result]
        self.assertEqual(arts[0].headline, a1['headline'])
        self.assertEqual(arts[1].headline, a2['headline'])
        
        # Are the articles added to the index?
        amcates.ES().flush()
        self.assertEqual(len(set(amcates.ES().query_ids(filters={"sets": self.aset.id}))), 2)
        
    @amcattest.use_elastic
    def test_post_id(self):
        a = amcattest.create_test_article()
        result = self._post_articles({"id": a.id})
        self.assertEqual(set(amcates.ES().query_ids(filters={"sets": self.aset.id})), {a.id})

        a2 = amcattest.create_test_article()
        result = self._post_articles([{"id": a.id}, {"id": a2.id}])
        self.assertEqual(set(amcates.ES().query_ids(filters={"sets": self.aset.id})), {a.id, a2.id})

        # does it also work if we just post the ids?
        self.setUp_set()
        result = self._post_articles(a.id)
        self.assertEqual(set(amcates.ES().query_ids(filters={"sets": self.aset.id})), {a.id})
        result = self._post_articles([a.id, a2.id])
        self.assertEqual(set(amcates.ES().query_ids(filters={"sets": self.aset.id})), {a.id, a2.id})

        
    @amcattest.use_elastic
    def test_dupe(self):
        """Test whether deduplication works"""
        m = amcattest.create_test_medium()
        a = test_article(medium=m.name)
        aid1 = self._post_articles(a)['id']
        self.setUp_set()
        aid2 = self._post_articles(a)['id']

        # are the resulting ids identical?
        self.assertEqual(aid1, aid2)
        # is it not added (ie we only have one article with this medium)
        self.assertEqual(set(amcates.ES().query_ids(filters={'mediumid':m.id})), {aid1})
        # is it added to elastic for this set?
        self.assertEqual(set(amcates.ES().query_ids(filters={'sets':self.aset.id})), {aid1})

        
    @amcattest.use_elastic
    def test_post_children(self):
        self.client.login(username=self.user.username, password="test", to_set=True)

        a1, a2, a3, a4 = [test_article() for _ in [1,2,3,4]]
        a1['children'] = [a2]
        a2['children'] = [a3]

        result = self._post_articles([a1,a4])
        self.assertEqual(4, len(result))

        arts = [Article.objects.get(pk=a["id"]) for a in result]

        self.assertEqual(arts[0].headline, a1['headline'])
        self.assertEqual(arts[3].headline, a4['headline'])

        self.assertEqual(arts[0].parent, None)
        self.assertEqual(arts[1].parent, arts[0])
        self.assertEqual(arts[2].parent, arts[1])
        self.assertEqual(arts[3].parent, None)
        
        # Are the articles added to the index?
        amcates.ES().flush()
        self.assertEqual(len(set(amcates.ES().query_ids(filters={"sets": self.aset.id}))), 4)


    @amcattest.use_elastic
    def test_post_parent(self):
        article = amcattest.create_test_article()
        amcates.ES().flush()
        
        result, = self._post_articles([test_article(parent=article.id)])
        new_article = Article.objects.get(id=result["id"])
        self.assertEqual(article, new_article.parent)

        # test posting existing uuid
        result, = self._post_articles([test_article(parent=article.uuid)])
        new_article = Article.objects.get(id=result["id"])
        self.assertEqual(article, new_article.parent)

        # test posting article and child with uuid
        p = test_article(uuid=unicode(uuid4()))
        c = test_article(parent=p['uuid'])
        result = self._post_articles([p,c])
        pa, ca = [Article.objects.get(pk=a["id"]) for a in result]
        self.assertEqual(pa, ca.parent)
        
        
    def test_permissions(self):
        from amcat.models import Role, ProjectRole
        metareader = Role.objects.get(label='metareader', projectlevel=True)
        reader = Role.objects.get(label='reader', projectlevel=True)

        p1 = amcattest.create_test_project(guest_role=None)
        p2 = amcattest.create_test_project(guest_role=metareader)
        p3 = amcattest.create_test_project(guest_role=reader)
        p4 = amcattest.create_test_project(guest_role=reader)

        s1 = amcattest.create_test_set(project=p1)
        p2.articlesets.add(s1)
        p3.articlesets.add(s1)
        s2 = amcattest.create_test_set(project=p2)

        
        # anonymous user shoud be able to read articles on p2 and p3
        self._get_articles(projectid=p3.id, setid=s1.id, expected_status=200, as_user=None)
        self._get_articles(projectid=p2.id, setid=s1.id, expected_status=200, as_user=None)
        self._get_articles(projectid=p1.id, setid=s1.id, expected_status=401, as_user=None)

        
        # anonymous user shoud be able to read articles on p3 only
        self._get_articles(projectid=p3.id, setid=s1.id, expected_status=200, as_user=None, text=True)
        self._get_articles(projectid=p2.id, setid=s1.id, expected_status=401, as_user=None, text=True)
        self._get_articles(projectid=p1.id, setid=s1.id, expected_status=401, as_user=None, text=True)

        # it is illegal to view an articleset through a project it is not a member of
        self._get_articles(projectid=p4.id, setid=s1.id, expected_status=404)

        # owner and project readers can access project and (linked) article sets
        u = p1.owner
        self._get_articles(projectid=p1.id, setid=s1.id, expected_status=200, as_user=u)
        self._get_articles(projectid=p2.id, setid=s1.id, expected_status=200, as_user=p2.owner)
        ProjectRole.objects.create(project=p2, user=u, role=reader)
        self._get_articles(projectid=p2.id, setid=s1.id, expected_status=200, as_user=u)

        # User u should be able to add articles to set 1 via p1, but not via p2 or to s2
        body = test_article()
        self._post_articles(body, projectid=p1.id, setid=s1.id, as_user=u, expected_status=201)
        self._post_articles(body, projectid=p2.id, setid=s2.id, as_user=u, expected_status=403)

        # You can't modify a linked resource
        self._post_articles(body, projectid=p2.id, setid=s1.id, as_user=u, expected_status=403)
        self._post_articles(body, projectid=p2.id, setid=s1.id, as_user=p2.owner, expected_status=403)


        # You can only add articles to an articleset if you can (1) modify the set, and (2) read the articles
        a = amcattest.create_test_article(articleset=s1)
        
        self._post_articles(a.id, projectid=p2.id, setid=s2.id, as_user=p2.owner, expected_status=201)
        self._post_articles(a.id, projectid=p2.id, setid=s2.id, as_user=u, expected_status=403) # cannot write

        # project owner 4 can read s1 (via p3), so it's ok
        s4 = amcattest.create_test_set(project=p4)
        a1 = amcattest.create_test_article(articleset=s1)
        self._post_articles(a1.id, projectid=p4.id, setid=s4.id, as_user=p4.owner, expected_status=201) 

        # but he can't read s2:
        a2 = amcattest.create_test_article(articleset=s2)
        self._post_articles(a2.id, projectid=p4.id, setid=s4.id, as_user=p4.owner, expected_status=403) 

        # so he also can't post both of them:
        self._post_articles([a1.id, a2.id], projectid=p4.id, setid=s4.id, as_user=p4.owner, expected_status=403) 

        # unless he gets read access to project 2
        ProjectRole.objects.create(project=p2, user=p4.owner, role=reader)
        self._post_articles([a1.id, a2.id], projectid=p4.id, setid=s4.id, as_user=p4.owner, expected_status=201) 
        
<|MERGE_RESOLUTION|>--- conflicted
+++ resolved
@@ -48,16 +48,6 @@
         return url
 
 
-<<<<<<< HEAD
-    def get(self, url):
-        return json.loads(Client().get(url + "?format=json").content.decode('utf-8'))
-
-    def post(self, url, data, as_user):
-        c = Client()
-        c.login(username=as_user.username, password="test")
-        res = c.post(url + "?format=json", data)
-        return res.status_code, json.loads(res.content.decode('utf-8'))
-=======
     def _get_articles(self, expected_status=200, as_user="self.user", **url_kwargs):
         if as_user == "self.user": as_user = self.user
         if as_user:
@@ -95,7 +85,6 @@
         amcates.ES().flush()
         return json.loads(response.content)
             
->>>>>>> bd0a4be0
 
     @amcattest.use_elastic
     def test_post(self):
