--- conflicted
+++ resolved
@@ -66,20 +66,13 @@
             return True
 
         user = request.user if request.user.is_authenticated() else None
-<<<<<<< HEAD
-
         if user and user.is_superuser:
             return True
 
-        required_role_id = getattr(view, 'permission_map', {}).get(request.method)
+        required_role_id = getattr(view, 'permission_map', {}).get(request.method.upper())
         if required_role_id is None:
-            required_role_id = _DEFAULT_PERMISSION_MAP[request.method]
-=======
-        if user and user.is_superuser: return True
-        required_role_id = getattr(view, 'permission_map', {}).get(request.method.upper())
-        if not required_role_id:
             required_role_id = _DEFAULT_PERMISSION_MAP[request.method.upper()]
->>>>>>> 34e5a0fa
+
         if required_role_id in (True, False):
             return required_role_id
 
@@ -148,11 +141,5 @@
         role = Role.objects.get(label="metareader", projectlevel=True)
         if self.request.user.is_anonymous():
             return qs.filter(guest_role__id__gte=role.id)
-
         else:
-<<<<<<< HEAD
-            return qs.filter(id__in=self.request.user.userprofile.get_projects(role))
-
-=======
-            return qs.filter(id__in=self.request.user.get_profile().get_projects(role))
->>>>>>> 34e5a0fa
+            return qs.filter(id__in=self.request.user.userprofile.get_projects(role))