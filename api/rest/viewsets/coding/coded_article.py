###########################################################################
#          (C) Vrije Universiteit, Amsterdam (the Netherlands)            #
#                                                                         #
# This file is part of AmCAT - The Amsterdam Content Analysis Toolkit     #
#                                                                         #
# AmCAT is free software: you can redistribute it and/or modify it under  #
# the terms of the GNU Affero General Public License as published by the  #
# Free Software Foundation, either version 3 of the License, or (at your  #
# option) any later version.                                              #
#                                                                         #
# AmCAT is distributed in the hope that it will be useful, but WITHOUT    #
# ANY WARRANTY; without even the implied warranty of MERCHANTABILITY or   #
# FITNESS FOR A PARTICULAR PURPOSE. See the GNU Affero General Public     #
# License for more details.                                               #
#                                                                         #
# You should have received a copy of the GNU Affero General Public        #
# License along with AmCAT.  If not, see <http://www.gnu.org/licenses/>.  #
###########################################################################
from rest_framework.viewsets import ReadOnlyModelViewSet
<<<<<<< HEAD
from amcat.models import Sentence, CodedArticle
from api.rest.resources.amcatresource import DatatablesMixin
=======
from amcat.models import Coding, Article, Sentence
from amcat.tools.caching import cached
from api.rest.mixins import DatatablesMixin
>>>>>>> c58b7bc3
from api.rest.serializer import AmCATModelSerializer
from api.rest.viewset import AmCATViewSetMixin
from api.rest.viewsets.coding.codingjob import CodingJobViewSetMixin
from api.rest.viewsets.project import ProjectViewSetMixin
from api.rest.viewsets.sentence import SentenceSerializer, SentenceViewSetMixin

__all__ = (
    "CodedArticleSerializer", "CodedArticleViewSetMixin", "CodedArticleViewSet",
    "CodedArticleSentenceViewSet")

_CA_FIELDS = {
    "id", "headline", "date", "medium", "pagenr", "length",
    "status", "comments", "coding", "comments"
}

class CodedArticleSerializer(AmCATModelSerializer):
    model = CodedArticle

    def skip_field(cls, name, field):
        return super(CodedArticleSerializer, cls).skip_field(name, field) or (
            name not in _CA_FIELDS
        )

class CodedArticleViewSetMixin(AmCATViewSetMixin):
    model_serializer_class = CodedArticleSerializer
    model_key = "coded_article"
    model = CodedArticle

class CodedArticleViewSet(ProjectViewSetMixin, CodingJobViewSetMixin,
                          CodedArticleViewSetMixin, DatatablesMixin, ReadOnlyModelViewSet):
    model = CodedArticle
    model_serializer_class = CodedArticleSerializer

    def filter_queryset(self, queryset):
        qs = super(CodedArticleViewSet, self).filter_queryset(queryset)
        return qs.filter(codingjob=self.codingjob)


class CodedArticleSentenceViewSet(ProjectViewSetMixin, CodingJobViewSetMixin,
                                  CodedArticleViewSetMixin, SentenceViewSetMixin,
                                  DatatablesMixin, ReadOnlyModelViewSet):
    model = Sentence
    model_serializer_class = SentenceSerializer

    def filter_queryset(self, queryset):
        qs = super(CodedArticleSentenceViewSet, self).filter_queryset(queryset)
        return qs.filter(article__id=self.coded_article.article_id)<|MERGE_RESOLUTION|>--- conflicted
+++ resolved
@@ -16,15 +16,11 @@
 # You should have received a copy of the GNU Affero General Public        #
 # License along with AmCAT.  If not, see <http://www.gnu.org/licenses/>.  #
 ###########################################################################
+from rest_framework import serializers
 from rest_framework.viewsets import ReadOnlyModelViewSet
-<<<<<<< HEAD
-from amcat.models import Sentence, CodedArticle
-from api.rest.resources.amcatresource import DatatablesMixin
-=======
 from amcat.models import Coding, Article, Sentence
 from amcat.tools.caching import cached
-from api.rest.mixins import DatatablesMixin
->>>>>>> c58b7bc3
+from api.rest.resources.amcatresource import DatatablesMixin
 from api.rest.serializer import AmCATModelSerializer
 from api.rest.viewset import AmCATViewSetMixin
 from api.rest.viewsets.coding.codingjob import CodingJobViewSetMixin
@@ -41,26 +37,51 @@
 }
 
 class CodedArticleSerializer(AmCATModelSerializer):
-    model = CodedArticle
+    model = Article
+
+    comments = serializers.SerializerMethodField('get_comments')
+    status = serializers.SerializerMethodField('get_status')
+
+    @property
+    def codings(self):
+        codings = Coding.objects.filter(codingjob=self.codingjob, sentence=None)
+        if hasattr(self.context["view"], "object_list"):
+            return codings.filter(article__in=self.context["view"].object_list)
+        return codings.filter(article=self.object)
+
+    @cached
+    def get_codings(self):
+        codings = self.codings.values_list("article__id", "status__label", "comments")
+        return { c[0] : (c[1], c[2]) for c in codings }
+
+    def get_comments(self, article):
+        return self.get_codings()[article.id][1] if article.id in self.get_codings() else None
+
+    def get_status(self, article):
+        return self.get_codings()[article.id][0] if article.id in self.get_codings() else "Not started"
 
     def skip_field(cls, name, field):
         return super(CodedArticleSerializer, cls).skip_field(name, field) or (
             name not in _CA_FIELDS
         )
 
+    @property
+    def codingjob(self):
+        return self.context["view"].codingjob
+
 class CodedArticleViewSetMixin(AmCATViewSetMixin):
     model_serializer_class = CodedArticleSerializer
     model_key = "coded_article"
-    model = CodedArticle
+    model = Article
 
 class CodedArticleViewSet(ProjectViewSetMixin, CodingJobViewSetMixin,
                           CodedArticleViewSetMixin, DatatablesMixin, ReadOnlyModelViewSet):
-    model = CodedArticle
+    model = Article
     model_serializer_class = CodedArticleSerializer
 
     def filter_queryset(self, queryset):
         qs = super(CodedArticleViewSet, self).filter_queryset(queryset)
-        return qs.filter(codingjob=self.codingjob)
+        return qs.filter(id__in=self.codingjob.articleset.articles.all())
 
 
 class CodedArticleSentenceViewSet(ProjectViewSetMixin, CodingJobViewSetMixin,
@@ -71,4 +92,4 @@
 
     def filter_queryset(self, queryset):
         qs = super(CodedArticleSentenceViewSet, self).filter_queryset(queryset)
-        return qs.filter(article__id=self.coded_article.article_id)+        return qs.filter(article=self.coded_article)