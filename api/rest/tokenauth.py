from rest_framework.authentication import TokenAuthentication
from rest_framework import exceptions
from datetime import timedelta, datetime
# Inspired by
# http://stackoverflow.com/questions/14567586/token-authentication-for-restful-api-should-the-token-be-periodically-changed
class ExpiringTokenAuthentication(TokenAuthentication):
    def authenticate_credentials(self, key):
        user, token = super(ExpiringTokenAuthentication, self).authenticate_credentials(key)

<<<<<<< HEAD
        valid_until = token.created + timedelta(hours=24)
=======
        valid_until = token.created + timedelta(hours=48)
>>>>>>> a2943e13
        if valid_until < datetime.now():
            raise exceptions.AuthenticationFailed('The token expired on {valid_until}. Please request a new token.'.format(**locals()))

        token.created = datetime.now()
        token.save()

        return token.user, token<|MERGE_RESOLUTION|>--- conflicted
+++ resolved
@@ -7,11 +7,7 @@
     def authenticate_credentials(self, key):
         user, token = super(ExpiringTokenAuthentication, self).authenticate_credentials(key)
 
-<<<<<<< HEAD
-        valid_until = token.created + timedelta(hours=24)
-=======
         valid_until = token.created + timedelta(hours=48)
->>>>>>> a2943e13
         if valid_until < datetime.now():
             raise exceptions.AuthenticationFailed('The token expired on {valid_until}. Please request a new token.'.format(**locals()))
 
