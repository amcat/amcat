--- conflicted
+++ resolved
@@ -67,10 +67,7 @@
                 if success:
                     analysed_article.done = True
                     analysed_article.save()
-<<<<<<< HEAD
                 return success
-=======
->>>>>>> 6e649f1f
         except Exception, e:
             log.exception("Error on retrieving/storing parse for ananalysed_article {analysed_article.id}".format(**locals()))
             self._set_error(analysed_article, traceback.format_exc())
@@ -136,16 +133,9 @@
         
 
     def _do_retrieve_article(self, analysed_article):
-<<<<<<< HEAD
-        status = "ready"#Client().check(analysed_article.info)
-        log.info("Article  {analysed_article.id} has parse status {status}".format(**locals()))
-        if status == "ready":
-            parse = open("/home/wva/0170_1.txt").read()#Client().download(analysed_article.info)
-=======
         if self.check_article(analysed_article):
             parse = Client().download(analysed_article.info)
             open("/tmp/aa_%i.xml" % analysed_article.id, "w").write(parse)
->>>>>>> 6e649f1f
             self.store_parse(analysed_article, parse)
             log.info("Stored article  {analysed_article.id}".format(**locals()))
             return True
