###########################################################################
#          (C) Vrije Universiteit, Amsterdam (the Netherlands)            #
#                                                                         #
# This file is part of AmCAT - The Amsterdam Content Analysis Toolkit     #
#                                                                         #
# AmCAT is free software: you can redistribute it and/or modify it under  #
# the terms of the GNU Affero General Public License as published by the  #
# Free Software Foundation, either version 3 of the License, or (at your  #
# option) any later version.                                              #
#                                                                         #
# AmCAT is distributed in the hope that it will be useful, but WITHOUT    #
# ANY WARRANTY; without even the implied warranty of MERCHANTABILITY or   #
# FITNESS FOR A PARTICULAR PURPOSE. See the GNU Affero General Public     #
# License for more details.                                               #
#                                                                         #
# You should have received a copy of the GNU Affero General Public        #
# License along with AmCAT.  If not, see <http://www.gnu.org/licenses/>.  #
###########################################################################

"""
Model module containing the Article class representing documents in the
articles database table.
"""

from __future__ import unicode_literals, print_function, absolute_import

from amcat.tools.model import AmcatModel, PostgresNativeUUIDField
from amcat.tools import amcates
from amcat.models.authorisation import Role
from amcat.models.medium import Medium

from django.db import models, transaction
from django.db.utils import IntegrityError, DatabaseError
from django.core.exceptions import ValidationError

import logging;

log = logging.getLogger(__name__)

import re

WORD_RE = re.compile('[{L}{N}]+') # {L} --> All (unicode) letters
                                  # {N} --> All numbers

def word_len(txt):
    """Count words in `txt`

    @type txt: str or unicode"""
    if not txt: return 0 # Safe handling of txt=None
    return len(re.sub(WORD_RE, ' ', txt).split())

class Article(AmcatModel):
    """
    Class representing a newspaper article
    """
    __label__ = 'headline'

    id = models.AutoField(primary_key=True, db_column="article_id")

    date = models.DateTimeField(db_index=True)
    section = models.CharField(blank=True, null=True, max_length=500)
    pagenr = models.IntegerField(blank=True, null=True)
    headline = models.TextField()
    byline = models.TextField(blank=True, null=True)
    length = models.IntegerField(blank=True)
    metastring = models.TextField(null=True, blank=True)
    url = models.TextField(null=True, blank=True, db_index=True, max_length=750)
    externalid = models.IntegerField(blank=True, null=True)
    author = models.TextField(blank=True, null=True, max_length=100)
    addressee = models.TextField(blank=True, null=True, max_length=100)
    uuid = PostgresNativeUUIDField(db_index=True, unique=True)

    #sets = models.ManyToManyField("amcat.Set", db_table="sets_articles")

    text = models.TextField()

    parent = models.ForeignKey("self", null=True, db_column="parent_article_id",
                               db_index=True, blank=True)
    project = models.ForeignKey("amcat.Project", db_index=True, related_name="articles")
    medium = models.ForeignKey(Medium, db_index=True)

    insertscript = models.CharField(blank=True, null=True, max_length=500)
    insertdate = models.DateTimeField(blank=True,null=True,auto_now_add=True)

    class Meta():
        db_table = 'articles'
        app_label = 'amcat'

    @property
    def children(self):
        """Return a sequence of all child articles (eg reactions to a post)"""
        return Article.objects.filter(parent=self)

    def save(self, *args, **kwargs):
        if self.length is None:
            self.length = word_len(self.text) + word_len(self.headline) + word_len(self.byline)

        super(Article, self).save(*args, **kwargs)


    def words(self):
        "@return: a generator yielding all words in all sentences"
        for sentence in self.sentences:
            for word in sentence.words:
                yield word

    def get_sentence(self, parnr, sentnr):
        "@return: a Sentence object with the given paragraph and sentence number"
        for s in self.sentences:
            if s.parnr == parnr and s.sentnr == sentnr:
                return s

    def getSentence(self, parnr, sentnr):
        return self.get_sentence(parnr, sentnr)

    ## Auth ##
    def can_read(self, user):
        if user.is_superuser:
            return True

        # Check default role on project
        read_meta = Role.objects.get(label='metareader', projectlevel=True)
        if self.project.guest_role.id >= read_meta.id:
            return True

        # Check users role on project
        if user.projectrole_set.filter(project__articles__article=self, role__id__gt=read_meta.id):
            return True

        return False

    def __repr__(self):
        return "<Article %s: %r>" % (self.id, self.headline)

    @classmethod
    def create_articles(cls, articles, articleset=None, check_duplicate=True):
        """
        Add the given articles to the database, the index, and the given set

        Article objects can contain a 'custom' nested_articles attribute. In that case,
        this should be a list of article-like objects that will also be saved, and will
        have the .parent set to the containing article

        @param articles: a collection of objects with the necessary properties (.headline etc)
        @param articleset: an articleset object
        @param check_duplicate: if True, duplicates are not added to the database or index
        (the 'existing' article *is* added to the set.
        """
        # TODO: test parent logic (esp. together with hash/dupes)
        es = amcates.ES()

        # existing / duplicate article ids to add to set
        add_to_set = set() 
        # add dict (+hash) as property on articles so we know who is who
        sets = [articleset.id] if articleset else None
        todo = []
        for a in articles:
            if a.id:
                # article already exists, only add to set
                add_to_set.add(a.id)
            else:
                a.es_dict = amcates.get_article_dict(a, sets=sets)
                todo.append(a)

        if check_duplicate:
<<<<<<< HEAD
            hashes = [a.es_dict['hash'] for a in articles]
            results =es.query(filters={'hashes' : hashes}, fields=["hash", "sets"], score=False)
=======
            hashes = [a.es_dict['hash'] for a in todo]
            results =es.query(filters={'hashes' : hashes}, fields=["hash", "sets"], score=False)

>>>>>>> 8a4f1baa
            dupes = {r.hash : r for r in results}
        else:
            dupes = {}

        # add all non-dupes to the db, needed actions
<<<<<<< HEAD
        add_to_set = set() # duplicate article ids to add to set
=======
>>>>>>> 8a4f1baa
        add_new_to_set = set() # new article ids to add to set
        add_to_index = [] # es_dicts to add to index
        result = [] # return result
        errors = [] # return errors
        for a in todo:
            dupe = dupes.get(a.es_dict['hash'], None)
            if dupe:
                a.duplicate_of = dupe.id
                if articleset and not (dupe.sets and articleset.id in dupe.sets):
                    add_to_set.add(dupe.id)
            else:
                if a.parent:
                    a.parent_id = a.parent.duplicate_of if hasattr(a.parent, 'duplicate_of') else a.parent.id
                sid = transaction.savepoint()
                try:
                    sid = transaction.savepoint()
                    a.save()
                    transaction.savepoint_commit(sid)
                except (IntegrityError, ValidationError, DatabaseError) as e:
                    log.warning(str(e))
                    transaction.savepoint_rollback(sid)
                    errors.append(e)
                    continue
                result.append(a)
                a.es_dict['id'] = a.pk
                add_to_index.append(a.es_dict)
                add_new_to_set.add(a.pk)

        log.info("Considered {} articles: {} saved to db, {} new to add to index, {} existing/duplicates to add to set"
                 .format(len(articles), len(add_new_to_set), len(add_to_index), len(add_to_set)))

        # add to index
        if add_to_index:
            es.bulk_insert(add_to_index)

        if articleset:
            # add to articleset (db and index)
            articleset.add_articles(add_to_set | add_new_to_set, add_to_index=False)
            es.add_to_set(articleset.id, add_to_set)

        return result, errors

    @classmethod
    def ordered_save(cls, articles, *args, **kwargs):
        """Figures out parent-child relationships, saves parent first
        @param articles: a collection of unsaved articles
        @param articleset: an articleset object
        @param check_duplicate: if True, duplicates are not added to the database or index
        """
        index = {a.text: a for a in articles if a}
        articles, errors = cls.create_articles(articles, *args, **kwargs)
        for a in articles:
            parent = index[a.text].parent
            for b in articles:
                if parent and b.text == parent.text:
                    a.parent = b
                    a.save()
        return articles, errors



###########################################################################
#                          U N I T   T E S T S                            #
###########################################################################

from amcat.tools import amcattest

class TestArticle(amcattest.AmCATTestCase):

    @amcattest.use_elastic
    def test_create(self):
        """Can we create/store/index an article object?"""
        a = amcattest.create_test_article(create=False, date='2010-12-31', headline=u'\ua000abcd\u07b4')
        Article.create_articles([a])
        db_a = Article.objects.get(pk=a.id)
        amcates.ES().flush()
        es_a = list(amcates.ES().query(filters={'ids': [a.id]}, fields=["date", "headline"]))[0]
        self.assertEqual(a.headline, db_a.headline)
        self.assertEqual(a.headline, es_a.headline)
        self.assertEqual('2010-12-31T00:00:00', db_a.date.isoformat())
        self.assertEqual('2010-12-31T00:00:00', es_a.date.isoformat())


    @amcattest.use_elastic
    def test_deduplication(self):
        """Does deduplication work as it is supposed to?"""
        art = dict(headline="test", byline="test", date='2001-01-01',
                   medium=amcattest.create_test_medium(),
                   project=amcattest.create_test_project(),
                   )

        a1 = amcattest.create_test_article(**art)
        def q(**filters):
            amcates.ES().flush()
            return set(amcates.ES().query_ids(filters=filters))
        self.assertEqual(q(mediumid=art['medium']), {a1.id})

        # duplicate articles should not be added
        a2 = amcattest.create_test_article(check_duplicate=True,**art)
        self.assertFalse(Article.objects.filter(pk=a2.id).exists())
        self.assertEqual(a2.duplicate_of, a1.id)
        self.assertEqual(q(mediumid=art['medium']), {a1.id})

        # however, if an articleset is given the 'existing' article
        # should be added to that set
        s1 = amcattest.create_test_set()
        a3 = amcattest.create_test_article(check_duplicate=True,articleset=s1, **art)

        self.assertFalse(Article.objects.filter(pk=a2.id).exists())
        self.assertEqual(a3.duplicate_of, a1.id)
        self.assertEqual(q(mediumid=art['medium']), {a1.id})
        self.assertEqual(set(s1.get_article_ids()), {a1.id})
        self.assertEqual(q(sets=s1.id), {a1.id})

        # can we suppress duplicate checking?
        a4 = amcattest.create_test_article(check_duplicate=False, **art)
        self.assertTrue(Article.objects.filter(pk=a4.id).exists())
        self.assertFalse(hasattr(a4, 'duplicate_of'))
        self.assertIn(a4.id, q(mediumid=art['medium']))


    def test_unicode_word_len(self):
        """Does the word counter eat unicode??"""
        u = u'Kim says: \u07c4\u07d0\u07f0\u07cb\u07f9'
        self.assertEqual(word_len(u), 3)

        b = b'Kim did not say: \xe3\xe3k'
        self.assertEqual(word_len(b), 5)

    @amcattest.use_elastic
    def test_unicode(self):
        """Test unicode headlines"""
        for offset in range(1, 10000, 1000):
            s = "".join(unichr(offset + c) for c in range(1, 1000, 100))
            a = amcattest.create_test_article(headline=s)
            self.assertIsInstance(a.headline, unicode)
            self.assertEqual(a.headline, s)

    @amcattest.use_elastic
    def test_medium_name(self):
        m = amcattest.create_test_medium(name="de testkrant")
        a = amcattest.create_test_article(medium=m)
        r = amcates.ES().query(filters={"id" : a.id}, fields=["medium"])
        print(r)<|MERGE_RESOLUTION|>--- conflicted
+++ resolved
@@ -163,23 +163,13 @@
                 todo.append(a)
 
         if check_duplicate:
-<<<<<<< HEAD
-            hashes = [a.es_dict['hash'] for a in articles]
-            results =es.query(filters={'hashes' : hashes}, fields=["hash", "sets"], score=False)
-=======
             hashes = [a.es_dict['hash'] for a in todo]
             results =es.query(filters={'hashes' : hashes}, fields=["hash", "sets"], score=False)
-
->>>>>>> 8a4f1baa
             dupes = {r.hash : r for r in results}
         else:
             dupes = {}
 
         # add all non-dupes to the db, needed actions
-<<<<<<< HEAD
-        add_to_set = set() # duplicate article ids to add to set
-=======
->>>>>>> 8a4f1baa
         add_new_to_set = set() # new article ids to add to set
         add_to_index = [] # es_dicts to add to index
         result = [] # return result
