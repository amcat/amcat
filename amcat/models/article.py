--- conflicted
+++ resolved
@@ -326,16 +326,11 @@
                     a =values[getattr(r, attr)]
                     if a.hash != r.hash: 
                         raise ValueError("Cannot modify existing articles: {a.hash} != {r.hash}".format(**locals()))
-<<<<<<< HEAD
-                    if a.uuid and str(a.uuid) != str(r.uuid): # not part of hash
-                        raise ValueError("Cannot modify existing articles: {a.uuid} != {r.uuid}".format(**locals()))
-=======
                     if a.uuid and not r.uuid: # old article without uuid -> update old article! (but not very efficient)
                         Article.objects.filter(pk=r.id).update(uuid=a.uuid)
-                    elif a.uuid and unicode(a.uuid) != unicode(r.uuid): # not part of hash
+                    elif a.uuid and str(a.uuid) != str(r.uuid): # not part of hash
                         #TODO: we keep old uuid, maybe client should get a warning of some sort?
                         a.uuid = r.uuid 
->>>>>>> f5c3f209
                     a.duplicate = r
                     a.id = r.id
                 
