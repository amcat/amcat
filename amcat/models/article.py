--- conflicted
+++ resolved
@@ -153,7 +153,7 @@
 
         if check_duplicate:
             hashes = [a.es_dict['hash'] for a in articles]
-            results =es.query(filters={'hashes' : hashes}, fields=["hash", "sets"], score=False)
+            results =es.query(filters={'hashes' : hashes}, fields=["hash", "sets"], score=False) 
             dupes = {r.hash : r for r in results}
         else:
             dupes = {}
@@ -175,11 +175,8 @@
                     a.parent_id = a.parent.duplicate_of if hasattr(a.parent, 'duplicate_of') else a.parent.id
                 sid = transaction.savepoint()
                 try:
+                    sid = transaction.savepoint()
                     a.save()
-<<<<<<< HEAD
-=======
-                    log.info("saved article {a.headline!r} -> {a.id} / {i}".format(i=id(a), **locals()))
->>>>>>> 358066c7
                     transaction.savepoint_commit(sid)
                 except (IntegrityError, ValidationError, DatabaseError) as e:
                     log.warning(str(e))
