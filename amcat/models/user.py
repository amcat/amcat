# ##########################################################################
# (C) Vrije Universiteit, Amsterdam (the Netherlands)            #
#                                                                         #
# This file is part of AmCAT - The Amsterdam Content Analysis Toolkit     #
#                                                                         #
# AmCAT is free software: you can redistribute it and/or modify it under  #
# the terms of the GNU Affero General Public License as published by the  #
# Free Software Foundation, either version 3 of the License, or (at your  #
# option) any later version.                                              #
#                                                                         #
# AmCAT is distributed in the hope that it will be useful, but WITHOUT    #
# ANY WARRANTY; without even the implied warranty of MERCHANTABILITY or   #
# FITNESS FOR A PARTICULAR PURPOSE. See the GNU Affero General Public     #
# License for more details.                                               #
#                                                                         #
# You should have received a copy of the GNU Affero General Public        #
# License along with AmCAT.  If not, see <http://www.gnu.org/licenses/>.  #
###########################################################################

"""ORM Module representing users"""

from __future__ import print_function, absolute_import
import logging
import string
import random

from django.contrib.auth.models import User
from django.db.models import Q
from django.db.models.signals import post_save

from amcat.models.language import Language
from amcat.models.authorisation import Role, ADMIN_ROLE
from amcat.models import authorisation as auth
from amcat.models.project import Project


log = logging.getLogger(__name__)

from django.db import models
from amcat.tools.model import AmcatModel

LITTER_USER_ID = 1


class Affiliation(AmcatModel):
    """
    Model for table affiliations. Users are categorised by affiliation, and
    some permissions are granted only for ones own  affiliation
    """
    __label__ = 'name'

    id = models.AutoField(primary_key=True, db_column='affiliation_id')
    name = models.CharField(max_length=200)

    class Meta():
        db_table = 'affiliations'
        ordering = ('name',)
        app_label = 'amcat'

    def can_update(self, user):
        return user.haspriv('manage_users')


THEMES = ['AmCAT', 'Pink', 'Pink Dreamliner', 'Darkly', 'Amelia']


class UserProfile(AmcatModel):
    """
    Additional user information is stored here
    """
    user = models.OneToOneField(User)

    affiliation = models.ForeignKey(Affiliation, default=1)
    language = models.ForeignKey(Language, default=1)
    role = models.ForeignKey(Role, default=0)

    favourite_projects = models.ManyToManyField("amcat.project", related_name="favourite_users")

    theme = models.CharField(max_length=255, choices=[(t, t) for t in THEMES], default="AmCAT")
    fluid = models.BooleanField(default=False, help_text="Use fluid layout")

    @property
    def projects(self):
        return Project.objects.filter(projectrole__user=self.user)

    def get_projects(self, role=None):
        """
        Get the projects for which the user has at least the role `role`. This function
        allows for guest_roles. If no role is given (or role is None), it will resolve
        to self.projects.

        @param role: role to consider
        @type role: NoneType or role.Role

        @rtype: QuerySet
        """
        if role is None:
            return self.projects

        return Project.objects.filter(
            Q(projectrole__user=self.user) |
            Q(guest_role__id__lte=role.id)
        )

    def has_role(self, role, onproject=None):
        """
        Returns whether the user has the given role. If project is given, check for a project-specific role
        If user is site-admin, always return True
        @param role: a role instance, ID, or label
        """
        if self.role_id >= ADMIN_ROLE:
            return True

        if isinstance(role, Role):
            role = role.id
        elif isinstance(role, (str, unicode)):
            role = Role.objects.get(label=role).id

        if onproject:
            actual_role_id = onproject.get_role_id(user=self.user)
        else:
            actual_role_id = self.role_id

        log.info("{self.user.id}:{self.user.username} has role {actual_role_id} on project {onproject}, >=? {role}"
                 .format(**locals()))

        return actual_role_id >= role


    def haspriv(self, privilege, onproject=None):
        """
        @type privilege: Privilege object, id, or str
        @param privilege: The requested privilege
        @param onproject: The project the privilege is requested on,
          or None (ignored) for global privileges

        @return: True or False
        """
        try:
            auth.check(self.user, privilege, onproject)
        except auth.AccessDenied:
            return False
        return True

    def can_read(self, user):
        profile = user.userprofile

        return (self == profile) or \
               (profile.affiliation == self.affiliation and
                profile.haspriv("view_users_same_affiliation")) or \
               (profile.haspriv("view_users"))

    def can_update(self, user):
        profile = user.userprofile

        return (self == profile) or \
               (profile.affiliation == self.affiliation and
                profile.haspriv("manage_users_same_affiliation")) or \
               (profile.haspriv("manage_users"))

    def can_delete(self, user):
        return False

    def save(self, force_permissions=False, **kwargs):
        if not force_permissions:
            return super(UserProfile, self).save(**kwargs)

        # TODO / CHALLANGE: find the solution that doesn't skip a superclass
        return super(AmcatModel, self).save(**kwargs)


    class Meta():
        db_table = 'auth_user_profile'
        app_label = "amcat"


def create_user(username, first_name, last_name, email, affiliation, language, role,
                password=None):
    """
        Create a user with the given attributes, creating both the db user and
        the entry in the users table.

        @param password: use the given password, or a random password if None
        @return: A User object with the .password field set.
                 If the db user already existed, full_clean will raise an error
        """
    # create and validate the User object before creating the db user
    fields = dict((k, v) for (k, v) in locals().items()
                  if k in ("username", "first_name", "last_name", "email"))

    # Create user
    password = password or _random_password()

    u = User.objects.create_user(username, email, password)
    u.first_name = first_name
    u.last_name = last_name
    u.save()

<<<<<<< HEAD
    # Correct profile
    prof = u.get_profile()
    prof.role = role
    prof.affiliation = affiliation
    prof.language = language
    prof.save(force_permissions=True)
=======
        # Correct profile
        prof = u.userprofile
        prof.role = role
        prof.affiliation = affiliation
        prof.language = language
        prof.save(force_permissions=True)
>>>>>>> 2b149f13

    return u


def create_user_profile(sender, instance, created, **kwargs):
    """
    This function is executed when a Django User model is created.
    """
    if created:
        UserProfile.objects.create(user=instance)


post_save.connect(create_user_profile, sender=User, dispatch_uid="create_user_profile")


def _random_password(length=8, chars=string.letters + string.digits):
    #http://code.activestate.com/recipes/59873/
    return ''.join([random.choice(chars) for i in range(length)])

###########################################################################
#                          U N I T   T E S T S                            #
###########################################################################

from amcat.tools import amcattest


class TestUser(amcattest.AmCATTestCase):
    def test_create(self):
        """Test whether we can create a user"""
        u = amcattest.create_test_user()
        self.assertIsNotNone(u)<|MERGE_RESOLUTION|>--- conflicted
+++ resolved
@@ -196,21 +196,12 @@
     u.last_name = last_name
     u.save()
 
-<<<<<<< HEAD
     # Correct profile
-    prof = u.get_profile()
+    prof = u.userprofile
     prof.role = role
     prof.affiliation = affiliation
     prof.language = language
     prof.save(force_permissions=True)
-=======
-        # Correct profile
-        prof = u.userprofile
-        prof.role = role
-        prof.affiliation = affiliation
-        prof.language = language
-        prof.save(force_permissions=True)
->>>>>>> 2b149f13
 
     return u
 
