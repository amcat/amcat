###########################################################################
#          (C) Vrije Universiteit, Amsterdam (the Netherlands)            #
#                                                                         #
# This file is part of AmCAT - The Amsterdam Content Analysis Toolkit     #
#                                                                         #
# AmCAT is free software: you can redistribute it and/or modify it under  #
# the terms of the GNU Affero General Public License as published by the  #
# Free Software Foundation, either version 3 of the License, or (at your  #
# option) any later version.                                              #
#                                                                         #
# AmCAT is distributed in the hope that it will be useful, but WITHOUT    #
# ANY WARRANTY; without even the implied warranty of MERCHANTABILITY or   #
# FITNESS FOR A PARTICULAR PURPOSE. See the GNU Affero General Public     #
# License for more details.                                               #
#                                                                         #
# You should have received a copy of the GNU Affero General Public        #
# License along with AmCAT.  If not, see <http://www.gnu.org/licenses/>.  #
###########################################################################

from __future__ import unicode_literals, print_function, absolute_import
import os
import logging;

from django.core.cache import cache
from django.db import models

from amcat.tools.model import AmcatModel


log = logging.getLogger(__name__)

WARNING_NOT_PRODUCTION = ("This is {server}. "
                           "Use <a href='http://amcat.vu.nl'>amcat.vu.nl</a> "
                           "unless you explicitly want to use this server. "
                          "Changes made here will probably <b>not</b> be saved")

SINGLETON_ID = 1

# Increment to current db version to trigger db upgrades that syncdb can't handle
# See amcat.tools.db_upgrader
<<<<<<< HEAD
CURRENT_DB_VERSION = 22
=======

CURRENT_DB_VERSION = 23
>>>>>>> 4357d588

MEDIUM_CACHE_ENABLED = "medium_cache_enabled"
TIMEOUT_INFINITY = 31536000 # One year, actually. By then we should have upgraded to Django
                            # 1.6, which allows 'real' infinite caching.

class AmCAT(AmcatModel):
    id = models.BooleanField(primary_key=True, db_column="singleton_pk")

    global_announcement = models.TextField(blank=True, null=True)
    db_version = models.IntegerField()

    def save(self, *args, **kwargs):
        if self.id != SINGLETON_ID:
            raise NotImplementedError()
        super(AmCAT, self).save(*args, **kwargs)

    @classmethod
    def mediums_cache_enabled(self):
        return cache.get(MEDIUM_CACHE_ENABLED) or False

    @classmethod
    def enable_mediums_cache(self, enable=True):
        """
        Disable or enable articleset medium caching. This option can also be accessed
        via manage.py medium_cache [on|off].

        When off, various parts of AmCAT won't use project <--> mediums information
        although caches will always be updated when adding new sets / articles. This
        allows existing installations to build their caches while running.

        @param enable: Disables caching for mediums when set to False
        @return: None
        """
        return cache.set(MEDIUM_CACHE_ENABLED, enable, TIMEOUT_INFINITY)

    @property
    def server_warning(self):
        status = os.environ.get('AMCAT_SERVER_STATUS', '')
        if status != "production":
            if status:
                server = "the {status} server".format(**locals())
            else:
                server = "not the production server"
            return WARNING_NOT_PRODUCTION.format(**locals())

    @classmethod
    def get_instance(cls):
        try:
            return cls.objects.get(pk=SINGLETON_ID)
        except AmCAT.DoesNotExist:
            # create singleton here - don't use initial data as that will override db_version on syncdb
<<<<<<< HEAD
            return AmCAT.objects.create(db_version=CURRENT_DB_VERSION, id=SINGLETON_ID)
=======
            return AmCAT.objects.create(db_version = CURRENT_DB_VERSION, id=SINGLETON_ID)
>>>>>>> 4357d588


    class Meta():
        db_table = 'amcat_system'
        app_label = 'amcat'


###########################################################################
#                          U N I T   T E S T S                            #
###########################################################################

from amcat.tools import amcattest

class TestAmCAT(amcattest.AmCATTestCase):
    def test_get_instance(self):
        a = AmCAT.get_instance()
        self.assertEqual(type(a), AmCAT)

        os.environ['AMCAT_SERVER_STATUS']=""
        self.assertEqual(a.server_warning,
                         WARNING_NOT_PRODUCTION.format(server = "not the production server"))

        os.environ['AMCAT_SERVER_STATUS']="production"
        self.assertEqual(a.server_warning, None)<|MERGE_RESOLUTION|>--- conflicted
+++ resolved
@@ -38,12 +38,8 @@
 
 # Increment to current db version to trigger db upgrades that syncdb can't handle
 # See amcat.tools.db_upgrader
-<<<<<<< HEAD
-CURRENT_DB_VERSION = 22
-=======
 
 CURRENT_DB_VERSION = 23
->>>>>>> 4357d588
 
 MEDIUM_CACHE_ENABLED = "medium_cache_enabled"
 TIMEOUT_INFINITY = 31536000 # One year, actually. By then we should have upgraded to Django
@@ -95,11 +91,7 @@
             return cls.objects.get(pk=SINGLETON_ID)
         except AmCAT.DoesNotExist:
             # create singleton here - don't use initial data as that will override db_version on syncdb
-<<<<<<< HEAD
             return AmCAT.objects.create(db_version=CURRENT_DB_VERSION, id=SINGLETON_ID)
-=======
-            return AmCAT.objects.create(db_version = CURRENT_DB_VERSION, id=SINGLETON_ID)
->>>>>>> 4357d588
 
 
     class Meta():
