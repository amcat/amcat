--- conflicted
+++ resolved
@@ -1,11 +1,9 @@
 from celery import task, group
 import time
-from celery.utils.log import get_task_logger; log = get_task_logger(__name__)
-<<<<<<< HEAD
+import logging
+
+from celery.utils.log import get_task_logger; log = get_task_logger(__name__); log.setLevel(logging.INFO)
 from amcat.scraping.controller import save_ordered
-=======
-import logging
->>>>>>> 6b9d40fc
 from amcat.models.scraper import Scraper
 
 #Things that cannot be serialized:
@@ -19,15 +17,10 @@
 
 @task()
 def run_scraper(scraper):
-    log.setLevel(logging.INFO)
     scraper._initialize()
-<<<<<<< HEAD
     if hasattr(scraper, 'opener') and hasattr(scraper.opener, 'cookiejar'):
         scraper.opener.cookiejar._cookies_lock = LockHack()
-=======
-    scraper.opener.cookiejar._cookies_lock = LockHack()
     log.info("Running scraper {scraper._id}: {scraper.__class__.__name__}".format(**locals()))
->>>>>>> 6b9d40fc
     result = group([scrape_unit_save_unit.s(scraper, unit) for unit in scraper._get_units()]).delay()
     return (scraper, result)
     
