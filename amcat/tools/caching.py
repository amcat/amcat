# ##########################################################################
# (C) Vrije Universiteit, Amsterdam (the Netherlands)            #
#                                                                         #
# This file is part of AmCAT - The Amsterdam Content Analysis Toolkit     #
#                                                                         #
# AmCAT is free software: you can redistribute it and/or modify it under  #
# the terms of the GNU Affero General Public License as published by the  #
# Free Software Foundation, either version 3 of the License, or (at your  #
# option) any later version.                                              #
#                                                                         #
# AmCAT is distributed in the hope that it will be useful, but WITHOUT    #
# ANY WARRANTY; without even the implied warranty of MERCHANTABILITY or   #
# FITNESS FOR A PARTICULAR PURPOSE. See the GNU Affero General Public     #
# License for more details.                                               #
#                                                                         #
# You should have received a copy of the GNU Affero General Public        #
# License along with AmCAT.  If not, see <http://www.gnu.org/licenses/>.  #
###########################################################################

"""
Decorators and functions for caching properties

@cached on a property or methods without arguments will memoise a cached
value on the object

@invalidates will clear the cache for this object for all cached functions

Use reset and set_cache to manually clear and set the cache
"""

from __future__ import unicode_literals, print_function, absolute_import

import logging

log = logging.getLogger(__name__)
from functools import wraps, partial

from django.conf import settings

SIMPLE_CACHE_SECONDS = getattr(settings, 'SIMPLE_CACHE_SECONDS', 2592000)


###########################################################################
#                       M E T H O D   C A C H I N G                       #
###########################################################################

CACHE_PREFIX = "_amcat_tools_caching_cache_"


def cached(func, cache_attr=CACHE_PREFIX):
    """Memoise the output of func

    @type func: method without parameters
    @param cache_attr: if given, use this key as object attribute to store the cache on
    """

    @wraps(func)
    def inner(self):
        """Decorator inner function: Return the cached value or execute func and cache results"""
        cache = _get_cache(self, cache_attr)
        try:
            return cache[func.__name__]
        except KeyError:
            return _set_cache_value(cache, func.__name__, func(self))

    return inner


def cached_named(cache_attr):
    """Creates a cached decorator with a different cache attribute"""
    return partial(cached, cache_attr=CACHE_PREFIX + cache_attr)


def invalidates(func, cache_attr=CACHE_PREFIX):
    """Invalidate the cache before the func is run"""

    @wraps(func)
    def inner(self, *args, **kargs):
        """Decorator inner function: reset the cache and run func as normal"""
        f = func(self, *args, **kargs)
        _reset(self, cache_attr)
        return f

    return inner


def invalidates_named(cache_attr):
    """Creates a cached invalidator with a different cache attribute"""
    return partial(invalidates, cache_attr=CACHE_PREFIX + cache_attr)


def _reset(obj, cache_attr):
    """Reset the cache on the object in this value"""
    log.info("Resetting %r.%s" % (obj, cache_attr))

    setattr(obj, cache_attr, {})


def reset(obj, cache_attr=""):
    """Reset the cache on the given object"""
    _reset(obj, CACHE_PREFIX + cache_attr)


def _get_cache(obj, cache_attr=CACHE_PREFIX):
    """Get or create the cache dictionary on obj"""
    try:
        return getattr(obj, cache_attr)
    except AttributeError:
        setattr(obj, cache_attr, {})
        return getattr(obj, cache_attr)


def _set_cache_value(cache, name, value):
    """Set the cache to value for the func, returning value"""
    cache[name] = value
    return value

<<<<<<< HEAD

def set_cache(obj, name, value, cache_attr=""):
    """Set the value as the cached value for func"""
    _set_cache_value(_get_cache(obj, CACHE_PREFIX + cache_attr), name, value)
=======
def set_cache(obj, name, value, cache_attr=""):
    """Set the value as the cached value for func"""
    _set_cache_value(_get_cache(obj, CACHE_PREFIX + cache_attr), name, value)


>>>>>>> f48dcaf0


###########################################################################
#                       O B J E C T   C A C H I N G                       #
###########################################################################

# Setup thread-local cache for codebooks
import threading

_object_cache = threading.local()


def _get_object_cache(model):
    key = CACHE_PREFIX + model.__name__
    try:
        return getattr(_object_cache, key)
    except AttributeError:
        cache = {}
        setattr(_object_cache, key, cache)
        return cache


def get_object(model, pk, create_if_needed=True, pkname='pk'):
    """Create the model object with the given pk, possibly retrieving it
    from cache"""
    cache = _get_object_cache(model)
    try:
        return cache[pk]
    except KeyError:
        if create_if_needed:
            cache[pk] = model.objects.get(**{pkname: pk})
            return cache[pk]


def get_objects(model, pks):
    """
    Get or create the model objects, using one query for all creates
    Does not preserve the order of objects in pks!
    """
    todo = set()
    for pk in pks:
        obj = get_object(model, pk, create_if_needed=False)
        if obj is None:
            todo.add(pk)
        else:
            yield obj
    if not todo: return
    cache = _get_object_cache(model)
    for obj in model.objects.filter(pk__in=todo):
        cache[obj.id] = obj
        yield obj

<<<<<<< HEAD

=======
>>>>>>> f48dcaf0
def clear_cache(model):
    """Clear the local codebook cache manually, ie in between test runs"""
    key = CACHE_PREFIX + model.__name__
    setattr(_object_cache, key, {})


###########################################################################
#                  D J A N G O  M O D E L  C A C H I N G                  #
###########################################################################
def _get_cache_key(model, id):
    return ('%s:%s' % (model._meta.db_table, id)).replace(' ', '')

###########################################################################
#                          U N I T   T E S T S                            #
###########################################################################

from amcat.tools import amcattest


class TestCaching(amcattest.AmCATTestCase):
    class TestClass(object):
        def __init__(self, x=1, y=2):
            self.changed = False
            self.x = x
            self.y = y

        @property
        @cached
        def xprop(self):
            """Cached property"""
            self.changed = True
            return self.x

        @invalidates
        def set_x(self, x):
            """Invalidating setter"""
            self.x = x
            return x

        @cached_named("y_cache")
        def get_y(self):
            """Func for testing named cache"""
            self.changed = True
            return self.y

        @invalidates_named("y_cache")
        def set_y(self, y):
            """Func for testing invalidate named cache"""
            self.y = y

    def test_cached(self):
        """Does caching work"""
        t = TestCaching.TestClass(x=4)
        self.assertEqual(t.xprop, 4)
        self.assertTrue(t.changed)
        t.changed = False
        self.assertEqual(t.xprop, 4)
        self.assertFalse(t.changed)
        t.x = 7  # manual change, does not invalidate cache
        self.assertEqual(t.xprop, 4)
        self.assertFalse(t.changed)

    def test_invalidate(self):
        """Does invalidate work properly"""
        t = TestCaching.TestClass(x=4)
        self.assertEqual(t.xprop, 4)
        t.changed = False
        x = t.set_x(12)
        self.assertEqual(x, 12, "Cached method does not return value")
        self.assertEqual(t.xprop, 12)
        self.assertTrue(t.changed)

    def test_reset(self):
        """Does manual reset work properly"""
        t = TestCaching.TestClass(x=4)
        self.assertEqual(t.xprop, 4)
        t.changed = False
        t.x = 17
        self.assertEqual(t.xprop, 4)
        self.assertFalse(t.changed)
        reset(t)
        self.assertEqual(t.xprop, 17)
        self.assertTrue(t.changed)

<<<<<<< HEAD
=======

>>>>>>> f48dcaf0
    def test_named(self):
        """Do named caches work?"""
        t = TestCaching.TestClass(x=4)
        y = t.get_y()

        # Setting the x prop should _not_ invalidate the cache for y
        t.changed = False
        t.set_x(17)
        self.assertEqual(y, t.get_y())
        self.assertFalse(t.changed)

        # Setting the y prop should _not_ invalidate the cache for x
        x = t.xprop
        t.changed = False
        t.set_y(1)
        self.assertEqual(x, t.xprop)
        self.assertFalse(t.changed)

<<<<<<< HEAD
        # ... but it should invalidate the cache for y        
=======
        # ... but it should invalidate the cache for y
>>>>>>> f48dcaf0
        self.assertEqual(t.get_y(), 1)
        self.assertTrue(t.changed)

        # ... and so should calling named reset
        t.changed = False
        t.y = 9
        reset(t, "y_cache")
        self.assertEqual(x, t.xprop)
        self.assertFalse(t.changed)
        self.assertEqual(t.get_y(), 9)
        self.assertTrue(t.changed)

<<<<<<< HEAD
=======


>>>>>>> f48dcaf0
    def test_set_cache(self):
        """Can we manually set the cache?"""
        t = TestCaching.TestClass(x=4, y=1)

        # Are set values used?
        set_cache(t, "xprop", 99)
        self.assertEqual(t.xprop, 99)
        self.assertFalse(t.changed)
        # Does reset bring back real value?
        reset(t)
        self.assertEqual(t.xprop, 4)
        self.assertTrue(t.changed)

        # Same for named prop
        t.changed = False
        set_cache(t, t.get_y.__name__, 7, "y_cache")
        self.assertEqual(t.get_y(), 7)
        self.assertFalse(t.changed)
        reset(t, "y_cache")
        self.assertEqual(t.get_y(), 1)
        self.assertTrue(t.changed)

    def test_object_cache(self):
        from amcat.models.project import Project

        pid = amcattest.create_test_project().id
        with self.checkMaxQueries(1, "Get project"):
            p = get_object(Project, pid)
        with self.checkMaxQueries(1, "Get cached project"):
            p2 = get_object(Project, pid)
        self.assertIs(p, p2)

        clear_cache(Project)
        with self.checkMaxQueries(1, "Get cleared project"):
            p3 = get_object(Project, pid)
        self.assertIsNot(p, p3)
        self.assertEqual(p, p3)

    def test_get_objects(self):
        from amcat.models.project import Project

        pids = [amcattest.create_test_project().id for _x in range(10)]

        with self.checkMaxQueries(1, "Get multiple projects"):
            ps = list(get_objects(Project, pids))

        with self.checkMaxQueries(0, "Get multiple cached projects"):
            ps = list(get_objects(Project, pids))

        with self.checkMaxQueries(0, "Get multiple cached projects one by one"):
            ps = [get_objects(Project, pid) for pid in pids]

#from amcat.tools import amcatlogging; amcatlogging.infoModule()<|MERGE_RESOLUTION|>--- conflicted
+++ resolved
@@ -115,18 +115,10 @@
     cache[name] = value
     return value
 
-<<<<<<< HEAD
 
 def set_cache(obj, name, value, cache_attr=""):
     """Set the value as the cached value for func"""
     _set_cache_value(_get_cache(obj, CACHE_PREFIX + cache_attr), name, value)
-=======
-def set_cache(obj, name, value, cache_attr=""):
-    """Set the value as the cached value for func"""
-    _set_cache_value(_get_cache(obj, CACHE_PREFIX + cache_attr), name, value)
-
-
->>>>>>> f48dcaf0
 
 
 ###########################################################################
@@ -179,10 +171,6 @@
         cache[obj.id] = obj
         yield obj
 
-<<<<<<< HEAD
-
-=======
->>>>>>> f48dcaf0
 def clear_cache(model):
     """Clear the local codebook cache manually, ie in between test runs"""
     key = CACHE_PREFIX + model.__name__
@@ -267,10 +255,6 @@
         self.assertEqual(t.xprop, 17)
         self.assertTrue(t.changed)
 
-<<<<<<< HEAD
-=======
-
->>>>>>> f48dcaf0
     def test_named(self):
         """Do named caches work?"""
         t = TestCaching.TestClass(x=4)
@@ -289,11 +273,7 @@
         self.assertEqual(x, t.xprop)
         self.assertFalse(t.changed)
 
-<<<<<<< HEAD
-        # ... but it should invalidate the cache for y        
-=======
         # ... but it should invalidate the cache for y
->>>>>>> f48dcaf0
         self.assertEqual(t.get_y(), 1)
         self.assertTrue(t.changed)
 
@@ -306,11 +286,6 @@
         self.assertEqual(t.get_y(), 9)
         self.assertTrue(t.changed)
 
-<<<<<<< HEAD
-=======
-
-
->>>>>>> f48dcaf0
     def test_set_cache(self):
         """Can we manually set the cache?"""
         t = TestCaching.TestClass(x=4, y=1)
