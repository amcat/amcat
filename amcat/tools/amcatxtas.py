--- conflicted
+++ resolved
@@ -1,4 +1,4 @@
-# ##########################################################################
+###########################################################################
 #          (C) Vrije Universiteit, Amsterdam (the Netherlands)            #
 #                                                                         #
 # This file is part of AmCAT - The Amsterdam Content Analysis Toolkit     #
@@ -22,27 +22,18 @@
 """
 from amcat.tools import amcates
 
+class ANALYSES:
+    postag = [{"module" : "xtas.tasks.single.tokenize"},
+              {"module": "xtas.tasks.single.pos_tag",
+               "arguments" : {"model" : "nltk"}}]
 
-class ANALYSES:
-    postag = [{"module": "xtas.tasks.single.tokenize"},
-              {"module": "xtas.tasks.single.pos_tag",
-               "arguments": {"model": "nltk"}}]
+    corenlp = [{"module" : "xtas.tasks.single.corenlp"}]
+    alpino = [{"module" : "xtas.tasks.single.alpino"}]
+    sources_nl = [{"module" : "xtas.tasks.single.alpino"},
+                  {"module" : "xtas.tasks.single.sources_nl"}]
+    tadpole = [{"module" : "xtas.tasks.single.tadpole"}]
+    corenlp_lemmatize = [{"module" : "xtas.tasks.single.corenlp_lemmatize"}]
 
-    corenlp = [{"module": "xtas.tasks.single.corenlp"}]
-    alpino = [{"module": "xtas.tasks.single.alpino"}]
-    sources_nl = [{"module": "xtas.tasks.single.alpino"},
-                  {"module": "xtas.tasks.single.sources_nl"}]
-    tadpole = [{"module": "xtas.tasks.single.tadpole"}]
-    corenlp_lemmatize = [{"module": "xtas.tasks.single.corenlp_lemmatize"}]
-
-    semafor = [{"module": "xtas.tasks.single.corenlp"},
-               {"module": "xtas.tasks.single.semafor"}]
-    sources_en = [{"module": "xtas.tasks.single.corenlp"},
-                  {"module": "xtas.tasks.single.semafor"},
-                  {"module": "xtas.tasks.single.sources_en"}]
-
-<<<<<<< HEAD
-=======
     semafor = [{"module" : "xtas.tasks.single.corenlp"},
                {"module" : "xtas.tasks.single.semafor"}]
     sources_en = [{"module" : "xtas.tasks.single.corenlp"},
@@ -61,23 +52,11 @@
         return [{"module" : m} for m in analysis.split('__')]
     else:
         raise ValueError("Unknown analysis: {analysis}".format(**locals()))
->>>>>>> f48dcaf0
 
 def get_result(article, analysis, store_intermediate=True, block=True):
     from xtas.tasks.pipeline import pipeline
-
     if not isinstance(article, int): article = article.id
-<<<<<<< HEAD
-    if not isinstance(analysis, list):
-        if hasattr(ANALYSES, analysis):
-            analysis = getattr(ANALYSES, analysis)
-        elif "." in analysis:
-            analysis = [{"module": m} for m in analysis.split('__')]
-        else:
-            raise ValueError("Unknown analysis: {analysis}".format(**locals()))
-=======
     analysis = _get_analysis(analysis)
->>>>>>> f48dcaf0
 
     es = amcates.ES()
     doc = {'index': es.index, 'type': es.doc_type,
