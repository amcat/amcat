--- conflicted
+++ resolved
@@ -18,17 +18,12 @@
 ###########################################################################
 
 from __future__ import unicode_literals, print_function, absolute_import
-<<<<<<< HEAD
 from collections import namedtuple
-import logging
-
-=======
 import json
 import logging
 
 from django.db.models.fields.related import ForeignKey
 
->>>>>>> 712973f5
 log = logging.getLogger(__name__)
 import re
 from datetime import datetime
@@ -37,11 +32,7 @@
 from json import dumps as serialize
 
 from amcat.tools import queryparser, toolkit
-<<<<<<< HEAD
-from amcat.tools.toolkit import multidict, splitlist
-=======
 from amcat.tools.toolkit import multidict, splitlist, DeterministicDjangoJSONEncoder
->>>>>>> 712973f5
 from elasticsearch import Elasticsearch
 from elasticsearch.client import indices, cluster
 from elasticsearch.helpers import scan
@@ -50,12 +41,6 @@
 from amcat.tools.progress import NullMonitor
 
 
-<<<<<<< HEAD
-def _clean(s):
-    if s:
-        return re.sub('[\x00-\x08\x0B\x0C\x0E-\x1F]', ' ', s)
-
-=======
 HASH_IGNORE_FIELDS = {"project", "insertdate", "uuid", "id"}
 
 
@@ -73,7 +58,6 @@
             else:
                 yield field.name
 
-
 _hash_field_cache = None
 def get_hash_fields():
     # Circular import :(
@@ -84,8 +68,6 @@
 
     _hash_field_cache = sorted(_get_hash_fields())
     return _hash_field_cache
-
->>>>>>> 712973f5
 
 def get_article_dict(art, sets=None):
     date = art.date
@@ -94,41 +76,6 @@
             date = toolkit.readDate(date)
         date = date.isoformat()
 
-<<<<<<< HEAD
-    article_dict = {
-        'id': art.id,
-        'headline': _clean(art.headline),
-        'text': _clean(art.text),
-        'date': date,
-        'creator': _clean(art.author),
-        'projectid': art.project_id,
-        'mediumid': art.medium_id,
-        'medium': art.medium.name,
-        'byline': _clean(art.byline),
-        'section': _clean(art.section),
-        'page': art.pagenr,
-        'addressee': _clean(art.addressee),
-        'length': art.length,
-        'sets': sets,
-    }
-
-    article_dict['hash'] = _get_hash(article_dict)
-    return article_dict
-
-
-def _get_hash(article_dict):
-    c = hash_class()
-    keys = sorted(k for k in article_dict.keys() if k not in ('id', 'sets', 'hash', 'medium', 'projectid'))
-    for k in keys:
-        v = article_dict[k]
-        if isinstance(v, int):
-            c.update(str(v))
-        elif isinstance(v, unicode):
-            c.update(v.encode('utf-8'))
-        elif v is not None:
-            c.update(v)
-    return c.hexdigest()
-=======
     return {
         'id': art.id,
         'date': date,
@@ -157,8 +104,6 @@
     article_json = json.dumps(article_dict, cls=DeterministicDjangoJSONEncoder)
     return hash_class(article_json).hexdigest()
 
->>>>>>> 712973f5
-
 
 HIGHLIGHT_OPTIONS = {
     'fields': {
@@ -180,29 +125,18 @@
                             "if (s.sets) {if (!(set in s.sets)) s.sets += set} "
                             "else {s.sets = [set]}")
 
-
-<<<<<<< HEAD
-class SearchResult(object):
-    """Iterable collection of results that also has total"""
-
-    def __init__(self, results, fields, score, body):
-        """@param results: the raw results dict from elasticsearch::search"""
-=======
 def _get_bulk_body(articles, action):
     for article_id, article in articles.items():
         yield serialize({action: {'_id': article_id}})
         yield article
 
-
 def get_bulk_body(articles, action="index"):
     return "\n".join(_get_bulk_body(articles, action)) + "\n"
-
 
 class SearchResult(object):
     """Iterable collection of results that also has total"""
     def __init__(self, results, fields, score, body, query=None):
         "@param results: the raw results dict from elasticsearch::search"
->>>>>>> 712973f5
         self._results = results
         self.hits = self._results['hits']['hits']
         self.total = self._results['hits']['total']
@@ -214,7 +148,7 @@
     @property
     @cached
     def results(self):
-        return [Result.from_hit(self, h, self.fields, self.score) for h in self.hits]
+        return [Result.from_hit(h, self.fields, self.score) for h in self.hits]
 
     def __len__(self):
         return len(self.hits)
@@ -233,13 +167,8 @@
     """Simple class to hold arbitrary values"""
 
     @classmethod
-<<<<<<< HEAD
     def from_hit(cls, row, fields, score=True):
         """@param hit: elasticsearch hit dict"""
-=======
-    def from_hit(cls, searchresult, row, fields, score=True):
-        "@param hit: elasticsearch hit dict"
->>>>>>> 712973f5
         field_dict = {f: None for f in fields}
         if 'fields' in row:
             for (k, v) in row['fields'].iteritems():
@@ -250,11 +179,7 @@
                         v = v[0]
                 field_dict[k] = v
 
-<<<<<<< HEAD
         result = Result(id=int(row['_id']), **field_dict)
-=======
-        result =  Result(id=int(row['_id']), _searchresult=searchresult, **field_dict)
->>>>>>> 712973f5
         if score: result.score = int(row['_score'])
         if 'highlight' in row: result.highlight = row['highlight']
         if hasattr(result, 'date'):
@@ -286,13 +211,10 @@
         return "{}({})".format(type(self).__name__, ", ".join(items))
 
 
-<<<<<<< HEAD
-=======
 class ElasticSearchError(Exception):
     pass
 
 
->>>>>>> 712973f5
 class ES(object):
     def __init__(self, index=None, doc_type=None, timeout=300, **args):
         elhost = {"host":settings.ES_HOST, "port":settings.ES_PORT}
@@ -345,14 +267,12 @@
                             "number_of_replicas": replicas})
 
         body = {
-<<<<<<< HEAD
-            "settings": settings.ES_SETTINGS,
-            "mappings": {settings.ES_ARTICLE_DOCTYPE: settings.ES_MAPPING}
+            "settings": es_settings,
+            "mappings": {
+                settings.ES_ARTICLE_DOCTYPE: settings.ES_MAPPING
+            }
         }
-=======
-            "settings" : es_settings,
-            "mappings" : {settings.ES_ARTICLE_DOCTYPE : settings.ES_MAPPING}}
->>>>>>> 712973f5
+
         indices.IndicesClient(self.es).create(self.index, body)
 
     def check_index(self):
@@ -474,18 +394,6 @@
         """
         Add the given article dict objects to the index using a bulk insert call
         """
-<<<<<<< HEAD
-
-        def get_bulk_body():
-            for article_dict in dicts:
-                yield serialize(dict(index={'_id': article_dict['id']}))
-                yield serialize(article_dict)
-
-        self.es.bulk(
-            body=get_bulk_body(), index=self.index,
-            doc_type=settings.ES_ARTICLE_DOCTYPE
-        )
-=======
         body = get_bulk_body({d["id"]: serialize(d) for d in dicts})
         resp = self.es.bulk(body=body, index=self.index, doc_type=settings.ES_ARTICLE_DOCTYPE)
 
@@ -507,31 +415,17 @@
 
         if resp["errors"]:
             raise ElasticSearchError(resp["errors"])
->>>>>>> 712973f5
 
     def bulk_update(self, article_ids, script, params):
         """
         Execute a bulk update script with the given params on the given article ids.
         """
         payload = serialize(dict(script=script, params=params))
-<<<<<<< HEAD
-
-        def get_bulk_body(article_ids, payload):
-            for aid in article_ids:
-                yield serialize(dict(update={'_id': aid}))
-                yield payload
-
-        body = ("\n".join(get_bulk_body(article_ids, payload))) + "\n"
-        r = self.es.bulk(body=body, index=self.index, doc_type=settings.ES_ARTICLE_DOCTYPE)
-        if r['errors']:
-            log.warning(r)
-=======
         body = get_bulk_body({aid: payload for aid in article_ids}, action="update")
         resp = self.es.bulk(body=body, index=self.index, doc_type=settings.ES_ARTICLE_DOCTYPE)
 
         if resp["errors"]:
             raise ElasticSearchError(resp["errors"])
->>>>>>> 712973f5
 
     def synchronize_articleset(self, aset, full_refresh=False):
         """
@@ -897,363 +791,4 @@
 ###########################################################################
 #                          U N I T   T E S T S                            #
 ###########################################################################
-<<<<<<< HEAD
 # amcat.tools.tests.amcates
-=======
-
-from amcat.tools import amcattest
-from unittest import skip
-
-class TestAmcatES(amcattest.AmCATTestCase):
-
-    @amcattest.use_elastic
-    def test_aggregate(self):
-        """Can we make tables per medium/date interval?"""
-        from amcat.models import Article
-        m1 = amcattest.create_test_medium(name="De Nep-Krant")
-        m2, m3 = [amcattest.create_test_medium() for _ in range(2)]
-        s1 = amcattest.create_test_set()
-        s2 = amcattest.create_test_set()
-        unused = amcattest.create_test_article(text='aap noot mies', medium=m3, articleset=s2)
-        a = amcattest.create_test_article(text='aap noot mies', medium=m1, date='2001-01-01', create=False)
-        b = amcattest.create_test_article(text='noot mies wim zus', medium=m2, date='2001-02-01', create=False)
-        c = amcattest.create_test_article(text='mies bla bla bla wim zus jet', medium=m2, date='2002-01-01', create=False)
-        d = amcattest.create_test_article(text='noot mies wim zus', medium=m2, date='2001-02-03', create=False)
-
-        Article.create_articles([a,b,c,d], articleset=s1, check_duplicate=False, create_id=True)
-        ES().flush()
-
-        self.assertEqual(dict(ES().aggregate_query(filters=dict(sets=s1.id), group_by="mediumid")),
-                         {m1.id : 1, m2.id : 3})
-
-        self.assertEqual(dict(ES().aggregate_query(filters=dict(sets=s1.id), group_by="date", date_interval="year")),
-                         {datetime(2001,1,1) : 3, datetime(2002,1,1) : 1})
-
-        self.assertEqual(dict(ES().aggregate_query(filters=dict(sets=s1.id), group_by="date", date_interval="month")),
-                         {datetime(2001,1,1) : 1, datetime(2002,1,1) : 1, datetime(2001,2,1) : 2})
-
-        # set statistics
-        stats = ES().statistics(filters=dict(sets=s1.id))
-        self.assertEqual(stats.count, 4)
-        self.assertEqual(stats.min, datetime(2001,1,1))
-        self.assertEqual(stats.max, datetime(2002,1,1))
-
-        # media list
-        self.assertEqual(set(ES().list_media(filters=dict(sets=s1.id))),
-                         {m1.id, m2.id})
-
-    @amcattest.use_elastic
-    def test_list_media(self):
-        """Test that list media works for more than 10 media"""
-        from amcat.models import Article
-        media =  [amcattest.create_test_medium() for _ in range(20)]
-        arts = [amcattest.create_test_article(medium=m, create=False) for m in media]
-
-        s1 = amcattest.create_test_set()
-        Article.create_articles(arts[:5], articleset=s1, check_duplicate=False, create_id=True)
-        ES().flush()
-        self.assertEqual(set(s1.get_mediums()), set(media[:5]))
-
-        s2 = amcattest.create_test_set(project=s1.project)
-        Article.create_articles(arts[5:], articleset=s2, check_duplicate=False, create_id=True)
-        ES().flush()
-        self.assertEqual(set(s2.get_mediums()), set(media[5:]))
-
-        self.assertEqual(set(s1.project.get_mediums()), set(media))
-
-
-    @amcattest.use_elastic
-    def test_query_all(self):
-        """Test that query_all works"""
-        from amcat.models import Article
-        arts = [amcattest.create_test_article(create=False) for _ in range(20)]
-        s = amcattest.create_test_set()
-        Article.create_articles(arts, articleset=s, check_duplicate=False, create_id=True)
-        ES().flush()
-
-        r = ES().query(filters=dict(sets=s.id), size=10)
-        self.assertEqual(len(list(r)), 10)
-
-        r = ES().query_all(filters=dict(sets=s.id), size=10)
-        self.assertEqual(len(list(r)), len(arts))
-
-
-    @amcattest.use_elastic
-    def test_add_to_set(self):
-        """Can we add and remove articles to a set?"""
-        arts = [amcattest.create_test_article(create=True, id=100+i).id for i in range(20)]
-        s1, s2 = [amcattest.create_test_set() for _ in range(2)]
-
-        ES().flush()
-        self.assertEqual(set(ES().query_ids(filters={"sets": s1.id})), set())
-        ES().add_to_set(s1.id, arts[:1])
-        ES().flush()
-        self.assertEqual(set(ES().query_ids(filters={"sets": s1.id})), {arts[0]})
-        # check against double entry
-        ES().add_to_set(s1.id, arts[:1])
-        ES().add_to_set(s1.id, arts[:1])
-        ES().flush()
-        self.assertEqual(ES().get(arts[0])['sets'], [s1.id])
-        ES().add_to_set(s1.id, arts[:10])
-        ES().flush()
-        self.assertEqual(set(ES().query_ids(filters={"sets": s1.id})), set(arts[:10]))
-
-        ES().remove_from_set(s1.id, arts[:5])
-        ES().flush()
-        self.assertEqual(set(ES().query_ids(filters={"sets": s1.id})), set(arts[5:10]))
-
-        # test delete from new article (ie without .sets)
-        ES().remove_from_set(s1.id, [arts[-1]])
-
-        # no error if we delete nonexistent as well?
-        ES().remove_from_set(s1.id, arts)
-        ES().flush()
-        self.assertEqual(set(ES().query_ids(filters={"sets": s1.id})), set())
-
-        # does adding to a second set work?
-        ES().add_to_set(s1.id, arts[:10])
-        ES().add_to_set(s2.id, arts[5:15])
-        ES().flush()
-        self.assertEqual(sorted(ES().query_ids(filters={"sets": s1.id})), arts[:10])
-        self.assertEqual(sorted(ES().query_ids(filters={"sets": s2.id})), arts[5:15])
-
-        # does removing from the first set leave the second in place?
-        ES().remove_from_set(s1.id, arts)
-        ES().flush()
-        self.assertEqual(sorted(ES().query_ids(filters={"sets": s1.id})), [])
-        self.assertEqual(sorted(ES().query_ids(filters={"sets": s2.id})), arts[5:15])
-
-
-
-
-    @amcattest.use_elastic
-    def test_filters(self):
-        """
-        Do filters work properly?
-        """
-        m1, m2 = [amcattest.create_test_medium() for _ in range(2)]
-        a = amcattest.create_test_article(text='aap noot mies', medium=m1, date="2001-01-01")
-        b = amcattest.create_test_article(text='noot mies wim zus', medium=m2, date="2002-01-01")
-        c = amcattest.create_test_article(text='mies bla bla bla wim zus jet', medium=m2, date="2003-01-01")
-
-        s1 = amcattest.create_test_set(articles=[a,b,c])
-        s2 = amcattest.create_test_set(articles=[a,b])
-        ES().flush()
-
-        q = lambda **filters: set(ES().query_ids(filters=filters))
-
-        # MEDIUM FILTER
-        self.assertEqual(q(mediumid=m2.id), {b.id, c.id})
-
-        # SET FILTER
-        self.assertEqual(q(sets=s1.id), {a.id, b.id, c.id})
-        self.assertEqual(q(sets=s2.id), {a.id, b.id})
-
-        #### DATE FILTERS
-        self.assertEqual(q(sets=s1.id, start_date='2001-06-01'), {b.id, c.id})
-        # start is inclusive
-        self.assertEqual(q(sets=s1.id, start_date='2002-01-01', end_date="2002-06-01"), {b.id})
-        # end is exclusive
-        self.assertEqual(q(sets=s1.id, start_date='2001-01-01', end_date="2003-01-01"), {a.id, b.id})
-
-        # COMBINATION
-        self.assertEqual(q(sets=s2.id, start_date='2001-06-01'), {b.id})
-        self.assertEqual(q(end_date='2002-06-01', mediumid=m2.id), {b.id})
-
-    @amcattest.use_elastic
-    def test_query(self):
-        "Do query and query_ids work properly?"
-        a = amcattest.create_test_article(headline="bla", text="artikel artikel een", date="2001-01-01")
-        ES().flush()
-        es_a, = ES().query("een", fields=["date", "headline"])
-        self.assertEqual(es_a.headline, "bla")
-        self.assertEqual(es_a.id, a.id)
-        ids = set(ES().query_ids(filters=dict(mediumid=a.medium_id)))
-        self.assertEqual(ids, {a.id})
-
-
-    @amcattest.use_elastic
-    def test_articlesets(self):
-        a, b, c = [amcattest.create_test_article() for _x in range(3)]
-        s1 = amcattest.create_test_set(articles=[a,b,c])
-        s2 = amcattest.create_test_set(articles=[b,c])
-        s3 = amcattest.create_test_set(articles=[b])
-        ES().add_articles([a.id,b.id,c.id])
-        ES().flush()
-
-        es_c = ES().get(c.id)
-        self.assertEqual(set(es_c['sets']), {s1.id, s2.id})
-
-        ids = ES().query_ids(filters=dict(sets=s1.id))
-        self.assertEqual(set(ids), {a.id, b.id, c.id})
-
-    @amcattest.use_elastic
-    def test_refresh_index(self):
-        """Are added/removed articles added/removed from the index?"""
-        # TODO add/remove articles adds to index automatically (does remove?)
-        # so refresh isn't really used. Rewrite to add to db manually
-        s = amcattest.create_test_set()
-        a = amcattest.create_test_article()
-
-        s.add(a)
-        self.assertEqual(set(), set(ES().query_ids(filters=dict(sets=s.id))))
-        s.refresh_index()
-        self.assertEqual({a.id}, set(ES().query_ids(filters=dict(sets=s.id))))
-
-        # check adding of existing articles to a new set:
-        s2 = amcattest.create_test_set()
-        s2.add(a)
-        s2.refresh_index()
-        self.assertEqual({a.id}, set(ES().query_ids(filters=dict(sets=s2.id))))
-        # check that removing of articles from a set works and does not affect
-        # other sets
-        s2.remove_articles([a])
-        s2.refresh_index()
-        self.assertEqual(set(), set(ES().query_ids(filters=dict(sets=s2.id))))
-        self.assertEqual({a.id}, set(ES().query_ids(filters=dict(sets=s.id))))
-
-
-
-        s.remove_articles([a])
-        self.assertEqual({a.id}, set(ES().query_ids(filters=dict(sets=s.id))))
-        s.refresh_index()
-        self.assertEqual(set(), set(ES().query_ids(filters=dict(sets=s.id))))
-
-        # test that remove from index works for larger sets
-        s = amcattest.create_test_set()
-        arts = [amcattest.create_test_article(medium=a.medium) for i in range(20)]
-        s.add(*arts)
-
-        s.refresh_index()
-        solr_ids = set(ES().query_ids(filters=dict(sets=s.id)))
-        self.assertEqual(set(solr_ids), {a.id for a in arts})
-
-        s.remove_articles([arts[0]])
-        s.remove_articles([arts[-1]])
-        s.refresh_index()
-        solr_ids = set(ES().query_ids(filters=dict(sets=s.id)))
-        self.assertEqual(set(solr_ids), {a.id for a in arts[1:-1]})
-
-        # test that changing an article's properties can be reindexed
-        arts[1].medium = amcattest.create_test_medium()
-        arts[1].save()
-
-
-    @amcattest.use_elastic
-    def test_full_refresh(self):
-        "test full refresh, e.g. document content change"
-        m1, m2 = [amcattest.create_test_medium() for _ in range(2)]
-        a = amcattest.create_test_article(text='aap noot mies', medium=m1)
-        s = amcattest.create_test_set()
-        s.add(a)
-        s.refresh_index()
-        self.assertEqual(set(ES().query_ids(filters=dict(sets=s.id, mediumid=m1.id))), {a.id})
-
-        a.medium = m2
-        a.save()
-        s.refresh_index(full_refresh=False) # a should NOT be reindexed
-        self.assertEqual(set(ES().query_ids(filters=dict(sets=s.id, mediumid=m1.id))), {a.id})
-        self.assertEqual(set(ES().query_ids(filters=dict(sets=s.id, mediumid=m2.id))), set())
-
-        s.refresh_index(full_refresh=True)
-        self.assertEqual(set(ES().query_ids(filters=dict(sets=s.id, mediumid=m1.id))), set())
-        self.assertEqual(set(ES().query_ids(filters=dict(sets=s.id, mediumid=m2.id))), {a.id})
-
-    @amcattest.use_elastic
-    def test_scores(self):
-        "test if scores (and matches) are as expected for various queries"
-        s = amcattest.create_test_set(articles=[
-                amcattest.create_test_article(headline="a", text='dit is een test'),
-                ])
-
-        s.refresh_index()
-        def q(query):
-            result = ES().query(query, filters={'sets':s.id}, fields=["headline"])
-            return {a.headline : a.score for a in result}
-
-        self.assertEqual(q("test"), {"a" : 1})
-
-        m1, m2 = [amcattest.create_test_medium() for _ in range(2)]
-        a = amcattest.create_test_article(text='aap noot mies', medium=m1)
-        b = amcattest.create_test_article(text='noot mies wim zus', medium=m2)
-        c = amcattest.create_test_article(text='mies bla bla bla wim zus jet', medium=m2)
-        d = amcattest.create_test_article(text='ik woon in een sociale huurwoning, net als anderen', medium=m2)
-        ES().add_articles([a.id, b.id, c.id, d.id])
-        ES().flush()
-
-        self.assertEqual(set(ES().query_ids("no*")), {a.id, b.id})
-        self.assertEqual(set(ES().query_ids("no*", filters=dict(mediumid=m2.id))), {b.id})
-        self.assertEqual(set(ES().query_ids("zus AND jet", filters=dict(mediumid=m2.id))), {c.id})
-        self.assertEqual(set(ES().query_ids("zus OR jet", filters=dict(mediumid=m2.id))), {b.id, c.id})
-        self.assertEqual(set(ES().query_ids('"mies wim"', filters=dict(mediumid=m2.id))), {b.id})
-        self.assertEqual(set(ES().query_ids('"mies wim"~5', filters=dict(mediumid=m2.id))), {b.id, c.id})
-
-        self.assertEqual(set(ES().query_ids('"sociale huur*"', filters=dict(mediumid=m2.id))), {d.id})
-        self.assertEqual(set(ES().query_ids('"sociale huur*"', filters=dict(mediumid=m2.id))), {d.id})
-
-
-    @skip("ComplexPhraseQueryParser does not work for elastic")
-    def test_complex_phrase_query(self):
-        """Test complex phrase queries. DOES NOT WORK YET"""
-        a = amcattest.create_test_article(text='aap noot mies')
-        b = amcattest.create_test_article(text='noot mies wim zus')
-        c = amcattest.create_test_article(text='mies bla bla bla wim zus jet')
-        s1 = amcattest.create_test_set(articles=[a,b,c])
-        ES().add_articles([a.id, b.id, c.id])
-        self.assertEqual(set(ES().query_ids('"mi* wi*"~5', filters=dict(sets=s1.id))), {b.id, c.id})
-
-
-    @amcattest.use_elastic
-    def test_tokenizer(self):
-        text = u"Rutte's Fu\xdf.d66,  50plus, 50+, el ni\xf1o, kanji (\u6f22\u5b57) en Noord-Korea"
-        a = amcattest.create_test_article(headline="test", text=text)
-        s1 = amcattest.create_test_set(articles=[a])
-        ES().add_articles([a.id])
-        ES().flush()
-        self.assertEqual(set(ES().query_ids("kanji", filters=dict(sets=s1.id))), {a.id})
-        self.assertEqual(set(ES().query_ids("blablabla", filters=dict(sets=s1.id))), set())
-
-        # test noord-korea --> noord korea
-        self.assertEqual(set(ES().query_ids("korea", filters=dict(sets=s1.id))), {a.id})
-        self.assertEqual(set(ES().query_ids('"korea-noord"', filters=dict(sets=s1.id))), set())
-        self.assertEqual(set(ES().query_ids('"noord-korea"', filters=dict(sets=s1.id))), {a.id})
-
-        # test Rutte's -> rutte s
-        self.assertEqual(set(ES().query_ids("rutte", filters=dict(sets=s1.id))), {a.id})
-        self.assertEqual(set(ES().query_ids("Rutte", filters=dict(sets=s1.id))), {a.id})
-
-        # test ni\~no -> nino
-        self.assertEqual(set(ES().query_ids("nino", filters=dict(sets=s1.id))), {a.id})
-        self.assertEqual(set(ES().query_ids(u"ni\xf1o", filters=dict(sets=s1.id))), {a.id})
-
-        # test real kanji
-        self.assertEqual(set(ES().query_ids(u"\u6f22\u5b57", filters=dict(sets=s1.id))), {a.id})
-
-    @amcattest.use_elastic
-    def test_byline(self):
-        aset = amcattest.create_test_set()
-        amcattest.create_test_article(byline="bob", text="eve", articleset=aset)
-
-        ES().flush()
-
-        q = lambda query: set(ES().query_ids(query, filters={"sets": aset.id}))
-
-        self.assertEqual(1, len(q("byline:bob")))
-        self.assertEqual(0, len(q("byline:eve")))
-        self.assertEqual(1, len(q("bob")))
-
-    @amcattest.use_elastic
-    def test_lead(self):
-        def _test(lead, text):
-            a = amcattest.create_test_article(headline="test", text=text)
-            s1 = amcattest.create_test_set(articles=[a])
-            ES().flush()
-            r = ES().query(filters={'sets': s1.id}, lead=True)
-            self.assertEqual(r.hits[0]['fields']['lead'], [lead])
-
-        lead = "Dit is de lead van de text. Tweede zin."
-        _test(lead, text=lead + "\n\nEn nu komt de  volgende alinea. Die willen we dus niet")
-        _test(lead, text = lead + "\r\n\r\nEn nu komt de  volgende alinea. Die willen we dus niet")
-        _test(lead, text=lead)
-        _test(lead=None, text="")
->>>>>>> 712973f5
