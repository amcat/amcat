--- conflicted
+++ resolved
@@ -36,15 +36,11 @@
 from elasticsearch import Elasticsearch, ImproperlyConfigured
 from elasticsearch.client import indices, cluster
 from elasticsearch.helpers import scan
-<<<<<<< HEAD
-=======
-
->>>>>>> 34e5a0fa
+
 from django.conf import settings
 from amcat.tools.caching import cached
 from amcat.tools.progress import NullMonitor
 
-<<<<<<< HEAD
 if settings.ES_USE_LEGACY_HASH_FUNCTION is None:
     error_msg = "Environment variable AMCAT_ES_LEGACY_HASH should be explicitely set."
     raise ImproperlyConfigured(error_msg)
@@ -88,10 +84,6 @@
 
 _clean_re = re.compile('[\x00-\x08\x0B\x0C\x0E-\x1F]')
 
-=======
-
-
->>>>>>> 34e5a0fa
 def _clean(s):
     """Remove non-printalbe characters
     @type s: unicode | str | NoneType"""
@@ -163,7 +155,6 @@
 # echo "if (_source['text']) _source['text'].replace('\r', '').split('\n\n')[0]" > $ES_CONF/scripts/lead.groovy
 LEAD_SCRIPT_FIELD = {"lead": {"script": "lead"}}
 
-<<<<<<< HEAD
 UPDATE_SCRIPT_REMOVE_FROM_SET = ("s=ctx._source; "
                                  "if (s.sets) {s.sets -= set}")
 
@@ -175,14 +166,6 @@
     for article_id, article in articles.items():
         yield serialize({action: {'_id': article_id}})
         yield article
-=======
-UPDATE_SCRIPT_REMOVE_FROM_SET = ("s=ctx._source; if (s.sets) {s.sets -= set}")
-
-
-UPDATE_SCRIPT_ADD_TO_SET = ("s=ctx._source; "
-                            "if (s.sets) {if (!(set in s.sets)) s.sets += set} "
-                            "else {s.sets = [set]}")
->>>>>>> 34e5a0fa
 
 def get_bulk_body(articles, action="index"):
     return "\n".join(_get_bulk_body(articles, action)) + "\n"
@@ -362,8 +345,6 @@
         kargs.update(options)
         return self.es.search(body=body, **kargs)
 
-<<<<<<< HEAD
-=======
     def scan(self, query, **kargs):
         """
         Perform a scan query on the es index
@@ -371,8 +352,6 @@
         """
         return scan(self.es, index=self.index, doc_type=self.doc_type, query=query, **kargs)
         
-
->>>>>>> 34e5a0fa
     def query_ids(self, query=None, filters={}, **kwargs):
         """
         Query the index returning a sequence of article ids for the mathced articles
@@ -751,10 +730,7 @@
                     yield offset, token
                 offset += len(token)
 
-<<<<<<< HEAD
-
-=======
->>>>>>> 34e5a0fa
+
     def purge_orphans(self):
         """Remove all articles without set from the index"""
         query =  {"query": {"constant_score": {"filter": {"missing": {"field": "sets"}}}}}
