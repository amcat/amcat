--- conflicted
+++ resolved
@@ -602,11 +602,7 @@
         articles = collections.OrderedDict()
         for hit in new._do_query(dsl)["hits"]["hits"]:
             articles[hit["_source"]["id"]] = {
-<<<<<<< HEAD
-                field: hit["highlight"].get(field, ["-"]) for field in fields
-=======
                 field: hit["highlight"].get(field,[""]) for field in fields
->>>>>>> 2e363d6a
             }
 
         # HACK: Elastic does not escape html tags *in the article*. We therefore pass a random
