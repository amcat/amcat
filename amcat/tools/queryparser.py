--- conflicted
+++ resolved
@@ -360,23 +360,13 @@
 class QueryParseError(ValueError):
     pass
 
-<<<<<<< HEAD
-
-def parse_to_terms(s, simplify_terms=True, strip_accents=True, default_fieldname=None):
-=======
-def parse_to_terms(s, simplify_terms=True, strip_accents=True, context=""):
->>>>>>> 6b7fa54a
+def parse_to_terms(s, simplify_terms=True, strip_accents=True, default_fieldname=None, context=""):
     if strip_accents:
         s = stripAccents(s)
     if " *" in s.strip():
         raise QueryParseError("Error in query '{context}': Can only use wildcard (*) as suffix or at beginning of query".format(**locals()))
     try:
-<<<<<<< HEAD
         terms = get_grammar(default_fieldname).parseString(s, parseAll=True)[0]
-    except Exception, e:
-        raise QueryParseError("{e.__class__.__name__}: {e}".format(**locals()))
-=======
-        terms = get_grammar().parseString(s, parseAll=True)[0]
     except ParseException as e:
         msg = "Error in query '{context}': {e}\n{s}".format(**locals())
         if hasattr(e, "loc"):
@@ -384,8 +374,6 @@
         raise QueryParseError(msg) 
     except Exception as e:
         raise QueryParseError("Error parsing query '{context}': {e.__class__.__name__}: {e}\n{s}".format(**locals()))
->>>>>>> 6b7fa54a
-
     if simplify_terms:
         terms = simplify(terms)
     return terms
