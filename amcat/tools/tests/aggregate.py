###########################################################################
#          (C) Vrije Universiteit, Amsterdam (the Netherlands)            #
#                                                                         #
# This file is part of AmCAT - The Amsterdam Content Analysis Toolkit     #
#                                                                         #
# AmCAT is free software: you can redistribute it and/or modify it under  #
# the terms of the GNU Affero General Public License as published by the  #
# Free Software Foundation, either version 3 of the License, or (at your  #
# option) any later version.                                              #
#                                                                         #
# AmCAT is distributed in the hope that it will be useful, but WITHOUT    #
# ANY WARRANTY; without even the implied warranty of MERCHANTABILITY or   #
# FITNESS FOR A PARTICULAR PURPOSE. See the GNU Affero General Public     #
# License for more details.                                               #
#                                                                         #
# You should have received a copy of the GNU Affero General Public        #
# License along with AmCAT.  If not, see <http://www.gnu.org/licenses/>.  #
###########################################################################

from datetime import datetime
from amcat.tools import amcattest
from amcat.tools.aggregate import *
from amcat.tools.amcates import ES


class TestAggregate(amcattest.AmCATTestCase):
    def set_up(self):
        # We cannot use setUp, as use_elastic deletes indices
        aset = amcattest.create_test_set()

        m1 = amcattest.create_test_medium()
        a1 = amcattest.create_test_article(text="Foo", medium=m1, articleset=aset, date=datetime(2014, 4, 3))
        a2 = amcattest.create_test_article(text="Bar", medium=m1, articleset=aset, date=datetime(2015, 4, 3))
        a3 = amcattest.create_test_article(text="FooBar", medium=amcattest.create_test_medium(), articleset=aset)

        ES().flush()
        return aset, m1, a1, a2, a3

    def test_set_labels(self):
        m1 = amcattest.create_test_medium()
        m2 = amcattest.create_test_medium()

        # Test converting x-axis
        aggregate = [(m1.id, ((2, 3),)), (m2.id, ((4, 5),))]
        self.assertEqual(
            [({"id": m1.id, "label": m1.name}, ((2, 3),)),
             ({"id": m2.id, "label": m2.name}, ((4, 5),))],
            set_labels(aggregate, [], "medium", None)
        )

        # Test converting y-axis
        aggregate = [(1, ((m1.id, 5), (m2.id, 6))), (2, ((m1.id, 9),))]
        self.assertEqual(
            [(1, (
                ({"id": m1.id, "label": m1.name}, 5),
                ({"id": m2.id, "label": m2.name}, 6))),
             (2, (({"id": m1.id, "label": m1.name}, 9),))],
            set_labels(aggregate, [], None, "medium")
        )

    @amcattest.use_elastic
    def test_aggregate(self):
<<<<<<< HEAD
        #WvA: does not work yet
        self.set_up()
=======
        aset, m1, a1, a2, a3 = self.set_up()
>>>>>>> d16f124a

        from amcat.tools.keywordsearch import SearchQuery
        query = "a# Foo* \n b# Bar"
        q1 = SearchQuery.from_string("a# Foo*")
        q2 = SearchQuery.from_string("b# Bar")

        json = aggregate(query, [q1, q2], {}, "date", "total", "day")
        self.assertEqual(json, [('#', ((datetime(2000, 1, 1, 0, 0), 1),
                                       (datetime(2014, 4, 3, 0, 0), 1),
                                       (datetime(2015, 4, 3, 0, 0), 1)))])
        
        json = aggregate(query, [q1, q2], {}, "total", "date", "day")
        self.assertEqual(set(json), {(datetime(2000, 1, 1, 0, 0), (('#', 1),)),
                                     (datetime(2014, 4, 3, 0, 0), (('#', 1),)),
                                     (datetime(2015, 4, 3, 0, 0), (('#', 1),)),
                                     })

        json = aggregate(query, [q1, q2], {}, "date", "medium", "year")
        self.assertEqual(set(json), {(datetime(2014, 1, 1, 0, 0), ((m1.id, 1),)),
                                     (datetime(2015, 1, 1, 0, 0), ((m1.id, 1),)),
                                     (datetime(2000, 1, 1, 0, 0), ((a3.medium_id, 1),))})
        
        
        json = aggregate(query, [q1, q2], {}, "medium", "date", "year")
        self.assertEqual(set(json), {(m1.id, ((datetime(2014, 1, 1, 0, 0), 1),
                                              (datetime(2015, 1, 1, 0, 0), 1))),
                                    (a3.medium_id, ((datetime(2000, 1, 1, 0, 0), 1),))})


    @amcattest.use_elastic
    def test_aggregate_by_term(self):
        aset, _, _, _, _ = self.set_up()

        from amcat.tools.keywordsearch import SearchQuery
        q1 = SearchQuery.from_string("a# Foo*")
        q2 = SearchQuery.from_string("b# Bar")

        aggr = aggregate_by_term([q1, q2], filters={"sets": [aset.id]})
        self.assertEqual(set(aggr.to_json()), {(u'a', (('#', 2),)), (u'b', (('#', 1),))})

    @amcattest.use_elastic
    def test_aggregate_by_medium(self):
        aset, m1, a1, a2, a3 = self.set_up()
        m2 = a3.medium

        self.assertEqual(
            {(m1.id, (('#', 2),)), (a3.medium_id, (('#', 1),))},
            set(aggregate_by_medium(None, filters={"sets": [aset.id]}).to_json())
        )

        self.assertEqual(
            {(m1.id, ((datetime(2014, 1, 1, 0, 0), 1),
                      (datetime(2015, 1, 1, 0, 0), 1))),
             (m2.id, ((datetime(2000, 1, 1, 0, 0), 1),))},
            set(aggregate_by_medium(None, filters={"sets": [aset.id]}, group_by="date", interval="year").to_json())
        )

    @amcattest.use_elastic
    def test_get_table(self):
        aset, m1, a1, a2, a3 = self.set_up()
        m2 = a3.medium

        aggr = aggregate_by_medium(
            query=None, filters={"sets": [aset.id]},
            group_by="date", interval="year"
        )

        self.assertEqual([
            ('', m1.id, m2.id),
            (datetime(2014, 1, 1, 0, 0), 1, 0),
            (datetime(2015, 1, 1, 0, 0), 1, 0),
            (datetime(2000, 1, 1, 0, 0), 0, 1)
        ], list(aggr.to_table()))

    def test_transpose(self):
        t = DataTable()
        for row, vals in (
                (1, (('a', 5), ('b', 7),)),
                (2, (('a', 6), ('b', 4),)),
                (8, (('c', 9),          ))
        ):
            for (col, val) in vals:
                t[row, col] = val

        self.assertEqual(set(transpose_table(t).to_json()),
                         {
                             ("a", ((1, 5), (2, 6))),
                             ("b", ((1, 7), (2, 4))),
                             ("c", ((8, 9),       )),
                             })<|MERGE_RESOLUTION|>--- conflicted
+++ resolved
@@ -60,12 +60,7 @@
 
     @amcattest.use_elastic
     def test_aggregate(self):
-<<<<<<< HEAD
-        #WvA: does not work yet
-        self.set_up()
-=======
         aset, m1, a1, a2, a3 = self.set_up()
->>>>>>> d16f124a
 
         from amcat.tools.keywordsearch import SearchQuery
         query = "a# Foo* \n b# Bar"
