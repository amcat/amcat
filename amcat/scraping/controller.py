--- conflicted
+++ resolved
@@ -45,8 +45,7 @@
             log.info("Scraper {scraper._id}, {scraper.__class__.__name__}, returned {n} articles".format(n = len(articles), **locals()))
             scraper.articleset.add_articles(articles)
             yield (scraper,articles)
-<<<<<<< HEAD
-        
+
 def save_ordered(articles):
     queue = [a for a in articles if a.parent == None]
     for article in queue:
@@ -62,6 +61,3 @@
             Article.create_articles([article])
     log.info("saved {n} articles".format(n = len(articles)))
     return articles
-=======
-    
->>>>>>> 6b9d40fc
