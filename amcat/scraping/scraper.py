--- conflicted
+++ resolved
@@ -83,11 +83,6 @@
     def __init__(self, *args, **kargs):
         super(Scraper, self).__init__(*args, **kargs)
         self.medium = get_or_create_medium(self.medium_name)
-<<<<<<< HEAD
-        if self.medium:
-            self.comment_medium = get_or_create_medium(self.medium_name + " - Comments")
-=======
->>>>>>> cabfc56d
         self.project = self.options['project']
         log.debug("Articleset: {self.articleset}, options: {self.options}"
                   .format(**locals()))
