--- conflicted
+++ resolved
@@ -82,17 +82,12 @@
         super(Scraper, self).__init__(*args, **kargs)
         self.medium = Medium.get_or_create(self.medium_name)
         self.project = self.options['project']
-<<<<<<< HEAD
-        
         for k, v in self.options.items():
             if type(v) == str:
                 self.options[k] = v.decode('utf-8')
 
         log.debug("Articleset: {self.articleset}, options: {self.options}"
                   .format(**locals()))
-=======
->>>>>>> 33068fe5
-
     @property
     def articleset(self):
         if self.options['articleset']:
