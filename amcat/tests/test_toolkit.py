--- conflicted
+++ resolved
@@ -38,39 +38,8 @@
         ):
             self.assertEqual(dict(toolkit.multidict(input)), output)
 
-
     def test_readdate(self):
         for s, date, american, lax in (
-<<<<<<< HEAD
-                ("22 maart 1980", datetime.datetime(1980, 3, 22, 0, 0, 0), False, True),
-                ("22 mrt 1980", datetime.datetime(1980, 3, 22, 0, 0, 0), False, True),
-                ("22/3/1980", datetime.datetime(1980, 3, 22, 0, 0, 0), False, True),
-                ("1980-3-22", datetime.datetime(1980, 3, 22, 0, 0, 0), False, True),
-                ("1980-3-22T01:00:05", datetime.datetime(1980, 3, 22, 1, 0, 5), False, True),
-                ("1980-3-22 01:00", datetime.datetime(1980, 3, 22, 1, 0, 0), False, True),
-                ("1980-3-22 01:00 PM", datetime.datetime(1980, 3, 22, 13, 0, 0), False, True),
-                ("1980-3-22 01:00:00:00", datetime.datetime(1980, 3, 22, 0, 0, 0), False, True),  #time->0
-                ("1980-13-22 01:00:00:00", None, False, True),  # illegal date --> None
-                ("1980-13-22 01:00:00", ValueError, False, False),  # illegal date --> Error
-                ("1980-3-22 27:00:00", ValueError, False, False),  # illegal time --> Error
-                ("1980-3-22 23:00:00:00", ValueError, False, False),  # illegal time --> Error
-                ("Sun Sep 29 18:21:12 +0000 2013", datetime.datetime(2013, 9, 29, 18, 21, 12), False, False),
-                # twitter (??)
-                ("1/1/98", datetime.datetime(1998, 1, 1, 0, 0, 0), False, True),
-                ("1/1/04", datetime.datetime(2004, 1, 1, 0, 0, 0), False, True),
-                ("31/12/72", datetime.datetime(1972, 12, 31, 0, 0, 0), False, True),
-                ("12/31/72", datetime.datetime(1972, 12, 31, 0, 0, 0), True, True),
-                ("1/2/1972", datetime.datetime(1972, 2, 1, 0, 0, 0), False, True),
-                ("1/2/1972", datetime.datetime(1972, 1, 2, 0, 0, 0), True, True),
-                ("1/2/1972", datetime.datetime(1972, 1, 2, 0, 0, 0), True, True),
-                ("30.09.2008", datetime.datetime(2008, 9, 30, 0, 0, 0), False, False),
-                ("31. Januar 2009", datetime.datetime(2009, 1, 31, 0, 0, 0), False, True),
-                ("December 31, 2009 Thursday", datetime.datetime(2009, 12, 31, 0, 0, 0), False, False),
-                (u'30 ao\xfbt 2002', datetime.datetime(2002, 8, 30, 0, 0, 0), False, False),
-                ('31. Maerz 2003', datetime.datetime(2003, 3, 31, 0, 0, 0), False, False),
-                ('September 1, 2008 Monday 12:44 PM AEST', datetime.datetime(2008, 9, 1, 12, 44), False, False),
-        ):
-=======
             ("22 maart 1980" , datetime.datetime(1980, 3, 22,0,0,0), False, True),
             ("22 mrt 1980" , datetime.datetime(1980, 3, 22,0,0,0), False, True),
             ("22/3/1980" , datetime.datetime(1980, 3, 22,0,0,0), False, True),
@@ -98,8 +67,8 @@
             ('31. Maerz 2003', datetime.datetime(2003, 3, 31, 0, 0, 0), False, False),
             ('September 1, 2008 Monday 12:44 PM AEST', datetime.datetime(2008, 9, 1, 12, 44), False, False),
             ('23aug2013', datetime.datetime(2013, 8, 23, 0, 0, 0), False, False),
-            ):
->>>>>>> 712973f5
+        ):
+
             if inspect.isclass(date) and issubclass(date, Exception):
                 self.assertRaises(date, toolkit.readDate, s, lax=False, american=american)
             else:
