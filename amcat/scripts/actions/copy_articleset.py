--- conflicted
+++ resolved
@@ -203,14 +203,3 @@
             raise Exception("|aids| != |uuids|, something went wrong importing...")
         self.dest_set.add_articles(aids, add_to_index=False)
         log.debug("... Done!")
-
-
-if __name__ == '__main__':
-    from amcat.scripts.tools import cli
-<<<<<<< HEAD
-    from amcat.tools import amcatlogging
-
-    amcatlogging.debug_module()
-=======
->>>>>>> 712973f5
-    cli.run_cli()