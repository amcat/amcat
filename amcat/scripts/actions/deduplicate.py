#!/usr/bin/python

# ##########################################################################
#          (C) Vrije Universiteit, Amsterdam (the Netherlands)            #
#                                                                         #
# This file is part of AmCAT - The Amsterdam Content Analysis Toolkit     #
#                                                                         #
# AmCAT is free software: you can redistribute it and/or modify it under  #
# the terms of the GNU Affero General Public License as published by the  #
# Free Software Foundation, either version 3 of the License, or (at your  #
# option) any later version.                                              #
#                                                                         #
# AmCAT is distributed in the hope that it will be useful, but WITHOUT    #
# ANY WARRANTY; without even the implied warranty of MERCHANTABILITY or   #
# FITNESS FOR A PARTICULAR PURPOSE. See the GNU Affero General Public     #
# License for more details.                                               #
#                                                                         #
# You should have received a copy of the GNU Affero General Public        #
# License along with AmCAT.  If not, see <http://www.gnu.org/licenses/>.  #
###########################################################################

import logging;

log = logging.getLogger(__name__)

import collections
import itertools
import pprint

from django import forms
from django.core.exceptions import ValidationError
from amcat.scripts.script import Script

from amcat.models import ArticleSet
from amcat.tools.amcates import ES

import Levenshtein


class Deduplicate(Script):
    """
    Deduplicate articles using two articlesets. For all duplicated articles the articles in
    set 2 will be removed. If you want to deduplicate one articleset, use it as both
    articleset 1 and articleset 2 and make sure to *uncheck* 'delete same'. Dry run invokes
    a test run which doesn't touch any data.

    Differences are calculated using [Levenshtein distances](https://en.wikipedia.org/wiki/Levenshtein_distance).
    A very simple algorithm based on article length is used to narrow the datasets Levenshtein
    has to consider. This speeds up the process significantly, but might incur some inaccuracy. To
    disable this bahaviour use 'skip simple'.
    """

    def __init__(self, *args, **kwargs):
        super(Deduplicate, self).__init__(*args, **kwargs)
        self._articles_cache_contains = None
        self._articles_cache = None

    class options_form(forms.Form):
<<<<<<< HEAD
        articleset_1 = forms.ModelChoiceField(queryset=ArticleSet.objects.all())
        articleset_2 = forms.ModelChoiceField(queryset=ArticleSet.objects.all())
        dry_run = forms.BooleanField(initial=False, required=False)
        text_ratio = forms.IntegerField(initial=99, help_text="Match articles which text match ..%%")
        headline_ratio = forms.IntegerField(initial=80, help_text="Compare articles which headlines match ..%%")
        delete_same = forms.BooleanField(initial=False, required=False, help_text="Remove articles with same id's")
        skip_simple = forms.BooleanField(initial=False, required=False,
                                         help_text="Do not use an approximation of levenhstein ratio")
=======
        articleset = forms.ModelChoiceField(queryset=ArticleSet.objects.all())
>>>>>>> f48dcaf0

        ignore_medium = forms.BooleanField(initial=False, required=False)
        ignore_page = forms.BooleanField(initial=False, required=False)
        ignore_text = forms.BooleanField(initial=False, required=False)
        ignore_section = forms.BooleanField(initial=False, required=False)
        ignore_headline = forms.BooleanField(initial=False, required=False)
        ignore_byline = forms.BooleanField(initial=False, required=False)
        ignore_date = forms.BooleanField(initial=False, required=False)
        text_ratio = forms.IntegerField(required=False, initial=0, min_value=0, max_value=100,
                                        help_text="Percentage of (fuzzy) text overlap to be considered duplicate, e.g. 80")
        headline_ratio = forms.IntegerField(required=False, initial=0, min_value=0, max_value=100,
                                            help_text="Percentage of (fuzzy) headline overlap to be considered duplicate, e.g. 99")

        dry_run = forms.BooleanField(initial=False, required=False)
        skip_simple = forms.BooleanField(initial=False, required=False, help_text="Do not use an approximation of levenhstein ratio using article length (if using fuzzy text or headline")


    def get_matching(self, compare_with, article, ratio, prop):
        return (ca for ca in compare_with if Levenshtein.ratio(
            getattr(article, prop), getattr(ca, prop)) >= ratio)

    def get_simple_levenhstein(self, articles, article, text_ratio):
        text_length = len(article.text)
        min_length = text_ratio * text_length
        max_length = ((1 - text_ratio) + 1) * text_length

        for comp_article in articles:
            if min_length <= len(comp_article.text) <= max_length:
                yield comp_article

    def get_articles(self, articleset, article, text_ratio):
        medium_id, date = article.medium_id, article.date

        # Same medium / date since previous call?
        if not self._articles_cache_contains == (medium_id, date):
            # Fill cache
            self._articles_cache_contains = (medium_id, date)
            self._articles_cache = articleset.articles.filter(date=date, medium__id=medium_id)
            self._articles_cache = self._articles_cache.only("id", "text", "headline")

        return self._articles_cache

    def _get_deduplicates(self, articleset_1, articleset_2, text_ratio, headline_ratio, skip_simple, delete_same):
        log.warn("Start deduplicating ({articleset_1}, {articleset_2})..".format(**locals()))
        all_articles = articleset_1.articles.only("id", "date", "medium", "text", "headline")
        n_articles = all_articles.count()
        articles = all_articles.order_by("medium", "date")

        for i, article in enumerate(articles.iterator(), start=1):
            if not i % 100 or i == n_articles:
                log.info("Checking article {i} of {n_articles}".format(**locals()))

            compare_with = self.get_articles(articleset_2, article, text_ratio)
            if not skip_simple:
                compare_with = self.get_simple_levenhstein(compare_with, article, text_ratio)
            compare_with = self.get_matching(compare_with, article, headline_ratio, "headline")
            compare_with = set(self.get_matching(compare_with, article, text_ratio, "text"))

            if not delete_same:
                discard = None
                for a in compare_with:
                    if a.id == article.id:
                        discard = a
                compare_with.discard(discard)

            if compare_with:
                yield (article, compare_with)

<<<<<<< HEAD
    def _run(self, dry_run, articleset_2, **kwargs):
        duplicates = collections.defaultdict(list)

        for art, dupes in self._get_deduplicates(articleset_2=articleset_2, **kwargs):
            for dupe in dupes:
                duplicates[art].append(dupe)

        if not dry_run:
            articleset_2.articles.through.objects.filter(articleset=articleset_2,
                                                         article__in=itertools.chain.from_iterable(duplicates.values())
            ).delete()
=======
    def is_fuzzy_dupe(self, a, b):
        for field in 'headline', 'text':
            ratio = self.options[field+'_ratio']
            if ratio:
                similarity =  Levenshtein.ratio(getattr(a, field), getattr(b, field))
                if similarity < (ratio / 100.):
                    return False
        return True
                
    def fuzzy_dedup(self, arts):
        """Do fuzzy deduplication on the given articles"""
        arts = sorted(arts, key=lambda a:a.id)
        while len(arts) > 1:
            a = arts.pop(0)
            dupes = [b for b in arts if self.is_fuzzy_dupe(a,b)]
            if dupes:
                arts = [a for a in arts if a not in dupes]
                yield a, dupes

    def get_fields(self, ignore_fuzzy=False):
        """
        Get the fields to retrieve/compare on.
        If ignore_fuzzy, ignore text if text_ratio is given
        """
        all_fields = ['medium', 'page', 'date', 'section', 'headline', 'byline', 'text']
        if not (any(self.options['ignore_'+f] for f in all_fields) or
                (ignore_fuzzy and any(self.options.get(f+'_ratio') for f in all_fields))):
            yield 'hash'
>>>>>>> f48dcaf0
        else:
            for f in all_fields:
                if self.options['ignore_'+f]: continue
                if ignore_fuzzy and self.options.get(f+'_ratio'): continue
                yield f

    def get_duplicates(self, date):
        fields = list(self.get_fields())
        compare_fields = list(self.get_fields(ignore_fuzzy=True))

        dupes = collections.defaultdict(set)
        for a in ES().query_all(filters={"sets": self.options['articleset'],
                                         "on_date": date}, fields=fields):
            key = tuple(getattr(a, f) for f in compare_fields)
            dupes[key].add(a)

        for arts in dupes.values():
            if len(arts) > 1:
                if self.options['headline_ratio'] or self.options['text_ratio']:
                    for a, arts in self.fuzzy_dedup(arts):
                        yield a.id, [b.id for b in arts]
                else:
                    aids = sorted(a.id for a in arts)
                    yield aids[0], aids[1:]
                
    def _run(self, articleset, dry_run, **kwargs):
        all_dupes = {}
        log.debug("Deduplicating {articleset.id}".format(**locals()))
        for date in ES().list_dates(filters={"sets": articleset}):
            log.debug("Getting duplicates for {date}".format(**locals()))
            dupes = dict(self.get_duplicates(date))
            if dupes:
                all_dupes.update(dupes)
                todelete = list(itertools.chain(*dupes.values()))
                if not dry_run:
                    articleset.remove_articles(todelete)
        log.debug("Deleted dupes for {} articles".format(len(all_dupes)))
        return all_dupes

if __name__ == '__main__':
    from amcat.scripts.tools import cli

    cli.run_cli()


###########################################################################
#                          U N I T   T E S T S                            #
###########################################################################

from amcat.tools import amcattest

class TestDedup(amcattest.AmCATTestCase):
    def do_test(self, articles, **options):
        s = amcattest.create_test_set(articles=articles)
        ES().flush()
        Deduplicate(articleset=s.id, **options).run()
        ES().flush()
        return set(s.articles.values_list("pk", flat=True))


    def test_fields(self):
        s = amcattest.create_test_set()
        self.assertEqual(set(Deduplicate(articleset=s.id).get_fields()), {'hash'})
        self.assertEqual(set(Deduplicate(articleset=s.id, ignore_medium=True).get_fields()),
                         {'text', 'headline', 'byline', 'section', 'page', 'date'})
        self.assertEqual(set(Deduplicate(articleset=s.id, headline_ratio=50).get_fields()),
                         {'hash'})
        self.assertEqual(set(Deduplicate(articleset=s.id, headline_ratio=50, ignore_medium=True)
                             .get_fields()),
                         {'text', 'headline', 'byline', 'section', 'page', 'date'})

        self.assertEqual(set(Deduplicate(articleset=s.id, headline_ratio=50)
                             .get_fields(ignore_fuzzy=True)),
                         {'text', 'medium', 'byline', 'section', 'page', 'date'})
        self.assertEqual(set(Deduplicate(articleset=s.id, headline_ratio=50, ignore_medium=True)
                             .get_fields(ignore_fuzzy=True)),
                         {'text', 'byline', 'section', 'page', 'date'})


    @amcattest.use_elastic
    def test_dedup(self):
        s = amcattest.create_test_set()
        m1, m2 = [amcattest.create_test_medium() for _x in range(2)]
        arts = [
            amcattest.create_test_article(articleset=s, medium=m1, pagenr=1, id=1),
            amcattest.create_test_article(articleset=s, medium=m1, pagenr=2, id=2),
            amcattest.create_test_article(articleset=s, medium=m2, pagenr=1, id=3),
            amcattest.create_test_article(articleset=s, medium=m2, pagenr=2, id=4),
            amcattest.create_test_article(articleset=s, medium=m2, pagenr=2, id=5)
            ]
        self.assertEqual(self.do_test(arts), {1,2,3,4})
        self.assertEqual(self.do_test(arts, dry_run=True), {1,2,3,4,5})
        self.assertEqual(self.do_test(arts, ignore_medium=True), {1,2})
        self.assertEqual(self.do_test(arts, ignore_page=True), {1,3})

    @amcattest.use_elastic
    def test_date(self):
        s = amcattest.create_test_set()
        m = amcattest.create_test_medium()
        arts = [
            amcattest.create_test_article(id=1, articleset=s, medium=m, date="2001-01-01"),
            amcattest.create_test_article(id=2, articleset=s, medium=m, date="2001-01-01 02:00"),
            amcattest.create_test_article(id=3, articleset=s, medium=m, date="2001-01-02"),
            ]
        aids = [a.id for a in arts]

        self.assertEqual(self.do_test(arts), {1,2,3})
        self.assertEqual(self.do_test(arts, ignore_date=True), {1,3})

    @amcattest.use_elastic
    def test_fuzzy(self):
        s = amcattest.create_test_set()
        m = amcattest.create_test_medium()
        arts = [
            amcattest.create_test_article(id=1, articleset=s, medium=m, headline="Dit is een test"),
            amcattest.create_test_article(id=2, articleset=s, medium=m, headline="Dit is ook een test"),
            amcattest.create_test_article(id=3, articleset=s, medium=m, headline="Dit is ook een tesdt"),
            amcattest.create_test_article(id=4, articleset=s, medium=m, headline="Is dit een test?"),

            ]
        self.assertEqual(self.do_test(arts, ignore_medium=True), {1,2,3,4})
        self.assertEqual(self.do_test(arts, ignore_medium=True, headline_ratio=90), {1,2,4})
        self.assertEqual(self.do_test(arts, ignore_medium=True, headline_ratio=80), {1,4})
        self.assertEqual(self.do_test(arts, ignore_medium=True, headline_ratio=50), {1})<|MERGE_RESOLUTION|>--- conflicted
+++ resolved
@@ -1,6 +1,6 @@
 #!/usr/bin/python
 
-# ##########################################################################
+###########################################################################
 #          (C) Vrije Universiteit, Amsterdam (the Netherlands)            #
 #                                                                         #
 # This file is part of AmCAT - The Amsterdam Content Analysis Toolkit     #
@@ -19,9 +19,7 @@
 # License along with AmCAT.  If not, see <http://www.gnu.org/licenses/>.  #
 ###########################################################################
 
-import logging;
-
-log = logging.getLogger(__name__)
+import logging; log = logging.getLogger(__name__)
 
 import collections
 import itertools
@@ -35,7 +33,6 @@
 from amcat.tools.amcates import ES
 
 import Levenshtein
-
 
 class Deduplicate(Script):
     """
@@ -56,18 +53,7 @@
         self._articles_cache = None
 
     class options_form(forms.Form):
-<<<<<<< HEAD
-        articleset_1 = forms.ModelChoiceField(queryset=ArticleSet.objects.all())
-        articleset_2 = forms.ModelChoiceField(queryset=ArticleSet.objects.all())
-        dry_run = forms.BooleanField(initial=False, required=False)
-        text_ratio = forms.IntegerField(initial=99, help_text="Match articles which text match ..%%")
-        headline_ratio = forms.IntegerField(initial=80, help_text="Compare articles which headlines match ..%%")
-        delete_same = forms.BooleanField(initial=False, required=False, help_text="Remove articles with same id's")
-        skip_simple = forms.BooleanField(initial=False, required=False,
-                                         help_text="Do not use an approximation of levenhstein ratio")
-=======
         articleset = forms.ModelChoiceField(queryset=ArticleSet.objects.all())
->>>>>>> f48dcaf0
 
         ignore_medium = forms.BooleanField(initial=False, required=False)
         ignore_page = forms.BooleanField(initial=False, required=False)
@@ -87,7 +73,7 @@
 
     def get_matching(self, compare_with, article, ratio, prop):
         return (ca for ca in compare_with if Levenshtein.ratio(
-            getattr(article, prop), getattr(ca, prop)) >= ratio)
+                    getattr(article, prop), getattr(ca, prop)) >= ratio)
 
     def get_simple_levenhstein(self, articles, article, text_ratio):
         text_length = len(article.text)
@@ -136,19 +122,6 @@
             if compare_with:
                 yield (article, compare_with)
 
-<<<<<<< HEAD
-    def _run(self, dry_run, articleset_2, **kwargs):
-        duplicates = collections.defaultdict(list)
-
-        for art, dupes in self._get_deduplicates(articleset_2=articleset_2, **kwargs):
-            for dupe in dupes:
-                duplicates[art].append(dupe)
-
-        if not dry_run:
-            articleset_2.articles.through.objects.filter(articleset=articleset_2,
-                                                         article__in=itertools.chain.from_iterable(duplicates.values())
-            ).delete()
-=======
     def is_fuzzy_dupe(self, a, b):
         for field in 'headline', 'text':
             ratio = self.options[field+'_ratio']
@@ -177,7 +150,6 @@
         if not (any(self.options['ignore_'+f] for f in all_fields) or
                 (ignore_fuzzy and any(self.options.get(f+'_ratio') for f in all_fields))):
             yield 'hash'
->>>>>>> f48dcaf0
         else:
             for f in all_fields:
                 if self.options['ignore_'+f]: continue
@@ -219,7 +191,6 @@
 
 if __name__ == '__main__':
     from amcat.scripts.tools import cli
-
     cli.run_cli()
 
 
