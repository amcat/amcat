--- conflicted
+++ resolved
@@ -203,17 +203,8 @@
             seen_articles.add(a)
                 
     if include_uncoded_articles:
-<<<<<<< HEAD
-        for job in jobs:
-            for article in job.articleset.articles.all():
-                if article not in seen_articles:
-                    yield CodingRow(job, article, None, None, None)
-                    seen_articles.add(article)
-
-=======
         for article in set(job_articles.values()) - seen_articles:
             yield CodingRow(job, a, None, None, None)
->>>>>>> bf48f327
 
 class CodingColumn(table3.ObjectColumn):
     def __init__(self, field, label, function):
@@ -233,16 +224,6 @@
     options_form = CodingJobResultsForm
 
     def get_table(self, codingjobs, export_level, **kargs):
-<<<<<<< HEAD
-        codingjobs = list(CodingJob.objects.filter(pk__in=codingjobs).prefetch_related("codings__values"))
-        rows = _get_rows(codingjobs,
-                         include_sentences=(int(export_level) != CODING_LEVEL_ARTICLE),
-                         include_multiple=True,
-                         include_uncoded_articles=False,
-                         )
-
-        t = table3.ObjectTable(rows=rows)
-=======
         codingjobs = CodingJob.objects.prefetch_related("codings__values").filter(pk__in=codingjobs)
 
         # Get all row of table
@@ -250,7 +231,6 @@
             codingjobs, include_sentences=(int(export_level) != CODING_LEVEL_ARTICLE),
             include_multiple=True, include_uncoded_articles=False
         ))
->>>>>>> bf48f327
 
         # Build columns based on form schemafields
         for schemafield in self.bound_form.schemafields:
