#!/usr/bin/python
###########################################################################
#          (C) Vrije Universiteit, Amsterdam (the Netherlands)            #
#                                                                         #
# This file is part of AmCAT - The Amsterdam Content Analysis Toolkit     #
#                                                                         #
# AmCAT is free software: you can redistribute it and/or modify it under  #
# the terms of the GNU Affero General Public License as published by the  #
# Free Software Foundation, either version 3 of the License, or (at your  #
# option) any later version.                                              #
#                                                                         #
# AmCAT is distributed in the hope that it will be useful, but WITHOUT    #
# ANY WARRANTY; without even the implied warranty of MERCHANTABILITY or   #
# FITNESS FOR A PARTICULAR PURPOSE. See the GNU Affero General Public     #
# License for more details.                                               #
#                                                                         #
# You should have received a copy of the GNU Affero General Public        #
# License along with AmCAT.  If not, see <http://www.gnu.org/licenses/>.  #
###########################################################################

from django import forms
from django.utils.datastructures import MultiValueDict
from django.db.models import Q

from amcat.models import Coding, CodingJob, CodingSchemaField, Label
from amcat.models import Article, CodingSchemaFieldType, Sentence
from amcat.scripts.script import Script
from amcat.tools.table import table3

from amcat.scripts.output.xlsx import table_to_xlsx
from amcat.scripts.output.csv_output import table_to_csv

import logging
log = logging.getLogger(__name__)

import csv
import collections
import itertools
import json

from cStringIO import StringIO

FIELD_LABEL = "{label} {schemafield.label} (from {schemafield.codingschema})"

CODING_LEVEL_ARTICLE, CODING_LEVEL_SENTENCE, CODING_LEVEL_BOTH = range(3)
CODING_LEVELS = [(CODING_LEVEL_ARTICLE, "Article Codings"),
                 (CODING_LEVEL_SENTENCE, "Sentence Codings"),
                 (CODING_LEVEL_BOTH, "Article and Sentence Codings"),
                 ]

FORMAT_CHOICES = ("ascii", "csv", "xlsx")
FORMAT_FUNCS = (lambda t : t.output(), table_to_csv, table_to_xlsx)
FORMAT_MEMETYPES = (None, "text/csv", "application/vnd.openxmlformats-officedocument.spreadsheetml.sheet")

class CodingjobListForm(forms.Form):
    codingjobs = forms.ModelMultipleChoiceField(queryset=CodingJob.objects.all(), required=True)
    export_level = forms.ChoiceField(label="Level of codings to export", choices=CODING_LEVELS, initial=CODING_LEVEL_ARTICLE)
    
    def __init__(self, data=None, files=None, **kwargs):
        """
        Offers a form with a list of codingjobs. Raises a KeyError if keyword-
        argument project is not given.
        
        @param project: Restrict list of codingjobs to this project
        @type project: models.Project"""
        self.project = kwargs.pop("project")

        super(CodingjobListForm, self).__init__(data, files, **kwargs)
        self.fields["codingjobs"].queryset = self.project.codingjob_set.all()
        self.data = self.data or MultiValueDict()

class CodingJobResultsForm(CodingjobListForm):
    """
    This is a dynamically rendered form, which consists of a static part (general
    options for exporting results) and a dynamic part. The dynamic part consists of
    field options being generated for each of the fields in the union of all fields
    in all codingjobs, depending on their type.
    """
    include_duplicates = forms.BooleanField(initial=False, required=False)
<<<<<<< HEAD

    export_format = forms.ChoiceField(tuple((c,c) for c in (
        "csv", "xlsx", "ascii", "json"
    )))
=======
    export_format = forms.ChoiceField(zip(FORMAT_CHOICES, FORMAT_CHOICES))
>>>>>>> 8e43cec0

    def __init__(self, data=None,  files=None, **kwargs):
        """

        @param project: Restrict list of codingjobs to this project
        @type project: models.Project
        """
        codingjobs = kwargs.pop("codingjobs", None)
        export_level = kwargs.pop("export_level", None)
        super(CodingJobResultsForm, self).__init__(data, files, **kwargs)

        # Hide fields from step (1)
        self.fields["codingjobs"].widget = forms.MultipleHiddenInput()
        self.fields["export_level"].widget = forms.HiddenInput()
        
        # Get all codingjobs and their fields
        if not codingjobs: # is this necessary?
            codingjobs = self.fields["codingjobs"].clean(self.data.getlist("codingjobs", codingjobs))
        if not export_level:
            export_level = int(self.fields["export_level"].clean(self.data['export_level']))
        # Insert dynamic fields based on schemafields
        self.schemafields = _get_schemafields(codingjobs, export_level)
        self.fields.update(self.get_form_fields(self.schemafields))

    def get_form_fields(self, schemafields):
        """Returns a dict with all the fields needed to export this codingjob"""
        return dict(itertools.chain(*(self._get_form_fields(f) for f in schemafields)))

    def _get_form_fields(self, schemafield):
        """
        To prevent name collisions, this method also requires all schemafields, to check
        whether the current schemafield has a label which collides with a label of an
        other schemafield.
        """
        include_field = forms.BooleanField(
            label=FIELD_LABEL.format(label="Include", **locals()), initial=True, required=False,
        )

        
        # Show 'include this field' checkbox (for every field)
        code_name = "schemafield_{s.id}".format(s=schemafield)
        yield ("{}_included".format(code_name), include_field)

        # Include field-specific form fields
        for id, field in schemafield.serialiser.get_export_fields():
            field.label = FIELD_LABEL.format(label="Export "+field.label, **locals())
            id = "schemafield_{schemafield.id}_{id}".format(**locals())
            yield id, field

def _get_schemafields(codingjobs, level):
    unitfilter = Q(codingschema__codingjobs_unit__in=codingjobs)
    articlefilter = Q(codingschema__codingjobs_article__in=codingjobs)

    # Get fields based on given codingjobs and unit_codings setting
    fields = CodingSchemaField.objects.all()
    if level == CODING_LEVEL_ARTICLE:
        fields = fields.filter(articlefilter)
    elif level == CODING_LEVEL_SENTENCE:
        fields = fields.filter(unitfilter)
    elif level == CODING_LEVEL_BOTH:
        fields = fields.filter(articlefilter | unitfilter)
    else:
        raise ValueError("Coding level {level!r} not recognized".format(**locals()))

    # Get fields based on given codingjobs and unit_codings setting
    return (fields.order_by("id").distinct()
            .select_related("codingschema", "fieldtype"))
    

CodingRow = collections.namedtuple('CodingRow', ['job', 'article', 'sentence', 'article_coding', 'sentence_coding'])

def _get_rows(jobs, include_sentences=False, include_multiple=True, include_uncoded_articles=False):
    """
    @param sentences: include sentence level codings (if False, row.sentence and .sentence_coding are always None)
    @param include_multiple: include multiple codedarticles per article
    @param include_uncoded_article: include articles without corresponding codings
    """
    job_articles = { a.id : a for a in Article.objects.filter(coding__codingjob__in=jobs)}
    article_sentences = { s.id : s for s in Sentence.objects.filter(article__id__in=job_articles.keys())}

    seen_articles = set() # articles that have been seen in a codingjob already

    for job in jobs:
        # get all codings in dicts for later lookup
        articles = set()
        article_codings = {} # {article : coding} 
        sentence_codings = collections.defaultdict(list) # {sentence : [codings]}
        coded_sentences = collections.defaultdict(set) # {article : {sentences}}

        for c in job.codings.all():
            articles.add(job_articles.get(c.article_id, c.article))
            if c.sentence_id is None:
                article_codings[job_articles.get(c.article_id, c.article)] = c
            else:
                sentence_codings[article_sentences.get(c.sentence_id, c.sentence)].append(c)
                coded_sentences[job_articles.get(c.article_id, c.article)].add(article_sentences.get(c.sentence_id, c.sentence))

        # output the rows for this job
        for a in articles:
            if a in seen_articles and not include_multiple:
                continue
            article_coding = article_codings.get(a)
            
            sentences = coded_sentences[a]
            if include_sentences and sentences:
                for s in sentences:
                    seen_articles.add(a)
                    for sentence_coding in sentence_codings[s]:
                        yield CodingRow(job, a, s, article_coding, sentence_coding)
            elif article_coding:
                seen_articles.add(a)

                yield CodingRow(job, a, None, article_coding, None)
                
    if include_uncoded_articles:
        for job in jobs:
            for article in job.articleset.articles.all():
                if article not in seen_articles:
                    yield CodingRow(job, article, None, None, None)
                    seen_articles.add(article)


class CodingColumn(table3.ObjectColumn):
    def __init__(self, field, label, function):
        self.function = function
        self.field = field
        label = self.field.label + label
        super(CodingColumn, self).__init__(label)

    def getCell(self, row):
        coding = row.article_coding if self.field.codingschema.isarticleschema else row.sentence_coding
        if coding is None:
            return None
        value = coding.get_value(field=self.field)
        return self.function(value)

<<<<<<< HEAD
TYPE_OUTPUT = {
    "ascii" : lambda t : t.output(),
    "csv" : table_to_csv,
    "xlsx" : table_to_xlsx,
    "json" : lambda t : json.dumps(list(t.to_list()))
}
=======
>>>>>>> 8e43cec0

class GetCodingJobResults(Script):
    options_form = CodingJobResultsForm

    def get_table(self, codingjobs, export_level, **kargs):
        codingjobs = list(CodingJob.objects.filter(pk__in=codingjobs).prefetch_related("codings__values"))
        rows = _get_rows(codingjobs,
                         include_sentences=(int(export_level) != CODING_LEVEL_ARTICLE),
                         include_multiple=True,
                         include_uncoded_articles=False,
                         )

        t = table3.ObjectTable(rows=rows)

        for schemafield in self.bound_form.schemafields:
            prefix = "schemafield_{schemafield.id}".format(**locals())
            if self.options[prefix+"_included"]:
                
                options = {k[len(prefix)+1:] :v for (k,v) in self.options.iteritems() if k.startswith(prefix)}
                for label, function in schemafield.serialiser.get_export_columns(**options):
                    t.addColumn(CodingColumn(schemafield, label, function))

        return t

    def _run(self, export_format, **kargs):
        return dict(zip(FORMAT_CHOICES, FORMAT_FUNCS)).get(export_format)(self.get_table(**kargs))

###########################################################################
#                          U N I T   T E S T S                            #
###########################################################################

from amcat.tools import amcattest

class TestGetCodingJobResults(amcattest.PolicyTestCase):
<<<<<<< HEAD

    def _get_results(self, jobs, options, export_level=0):
=======
    def _get_results(self, jobs, options):
        result = self._get_results_script(jobs, options).run()
        return list(csv.reader(StringIO(result)))
        
    def _get_results_script(self, jobs, options):
>>>>>>> 8e43cec0
        """
        @param options: {field :{options}} -> include that field with those options
        """
        from django.utils.datastructures import MultiValueDict
        from amcat.forms import validate
        jobs = list(jobs)

        
        data = dict(codingjobs=[job.id for job in jobs],
                    export_format=['json'],
                    export_level=[str(export_level)],
                    )
        for field, opts in options.items():
            data["schemafield_{field.id}_included".format(**locals())] = [True]
            for k, v in opts.items():
                data["schemafield_{field.id}_{k}".format(**locals())] = [v]
            
        f = CodingJobResultsForm(data=MultiValueDict(data), project=jobs[0].project)
        validate(f)
<<<<<<< HEAD
        result = GetCodingJobResults(f).run()
        #print(result.output())
        return [tuple(x) for x in json.loads(result)]
        
        import csv
        from cStringIO import StringIO
        result = result.strip().split("\n")[1:]
        return list(tuple(x) for x in csv.reader(result))
=======
        return GetCodingJobResults(f)
>>>>>>> 8e43cec0

    def test_get_rows(self):
        schema, codebook, strf, intf, codef = amcattest.create_test_schema_with_fields()
        job = amcattest.create_test_job(unitschema=schema, articleschema=schema, narticles=5)
        articles = list(job.articleset.articles.all())
        c = amcattest.create_test_coding(codingjob=job, article=articles[0])
        # simple coding
        rows = set(_get_rows([job], include_sentences=False, include_multiple=True, include_uncoded_articles=False))
        self.assertEqual(rows, {(job, articles[0], None, c, None)})
        # test uncoded_articles
        rows = set(_get_rows([job], include_sentences=False, include_multiple=True, include_uncoded_articles=True))
        self.assertEqual(rows, {(job, articles[0], None, c, None)} | {(job, a, None, None, None) for a in articles[1:]})
        # test sentence
        s = amcattest.create_test_sentence(article=articles[0])
        sc = amcattest.create_test_coding(codingjob=job, article=articles[0], sentence=s)
        rows = set(_get_rows([job], include_sentences=False, include_multiple=True, include_uncoded_articles=False))
        self.assertEqual(rows, {(job, articles[0], None, c, None)})
        rows = set(_get_rows([job], include_sentences=True, include_multiple=True, include_uncoded_articles=False))
        self.assertEqual(rows, {(job, articles[0], s, c, sc)})
        # multiple sentence codings on the same article should duplicate article(coding)
        s2 = amcattest.create_test_sentence(article=articles[0])
        sc2 = amcattest.create_test_coding(codingjob=job, article=articles[0], sentence=s2)
        rows = set(_get_rows([job], include_sentences=True, include_multiple=True, include_uncoded_articles=False))
        self.assertEqual(rows, {(job, articles[0], s, c, sc), (job, articles[0], s2, c, sc2)})        
        # if an article contains an article coding but no sentence coding, it should still show up with sentence=True
        c2 = amcattest.create_test_coding(codingjob=job, article=articles[1])
        rows = set(_get_rows([job], include_sentences=True, include_multiple=True, include_uncoded_articles=False))
        self.assertEqual(rows, {(job, articles[0], s, c, sc), (job, articles[0], s2, c, sc2), (job, articles[1], None, c2, None)})
        
        

    def test_results(self):
        codebook, codes = amcattest.create_test_codebook_with_codes()
        schema, codebook, strf, intf, codef = amcattest.create_test_schema_with_fields(codebook=codebook, isarticleschema=True)
        sschema, codebook, sstrf, sintf, scodef = amcattest.create_test_schema_with_fields(codebook=codebook)
        job = amcattest.create_test_job(unitschema=sschema, articleschema=schema, narticles=5)
        articles = list(job.articleset.articles.all())
        
        c = amcattest.create_test_coding(codingjob=job, article=articles[0])

        # test simple coding with a codebook code
        c.update_values({strf:"bla", intf:1, codef:codes["A1b"]})
        self.assertEqual(self._get_results([job], {strf : {}, intf : {}, codef : dict(ids=True)}),
                         [('bla', 1, codes["A1b"].id)])
        # test multiple codings and parents
        c2 = amcattest.create_test_coding(codingjob=job, article=articles[1])
        c2.update_values({strf:"blx", intf:1, codef:codes["B1"]})
        self.assertEqual(set(self._get_results([job], {strf : {}, intf : {}, codef : dict(labels=True, parents=2)})),
                         {('bla', 1, "A", "A1", "A1b"), ('blx', 1, "B", "B1", "B1")})


        # test sentence result
        s = amcattest.create_test_sentence(article=articles[0])
        sc = amcattest.create_test_coding(codingjob=job, article=articles[0], sentence=s)
        sc.update_values({sstrf:"z", sintf:-1, scodef:codes["A"]})
                
        print(self._get_results([job], {strf : {}, sstrf : {}, sintf : {}}, export_level=2))
        self.assertEqual(set(self._gte_results
        
        
        
    def test_nqueries(self):
        from amcat.tools import amcatlogging
        amcatlogging.setup()

        codebook, codes = amcattest.create_test_codebook_with_codes()
        schema, codebook, strf, intf, codef = amcattest.create_test_schema_with_fields(codebook=codebook)
        job = amcattest.create_test_job(unitschema=schema, articleschema=schema, narticles=5)
        articles = list(job.articleset.articles.all())
        
        amcattest.create_test_coding(codingjob=job, article=articles[0]).update_values({strf:"bla", intf:1, codef:codes["A1b"]})
        amcattest.create_test_coding(codingjob=job, article=articles[1]).update_values({strf:"bla", intf:1, codef:codes["A1b"]})
        amcattest.create_test_coding(codingjob=job, article=articles[2]).update_values({strf:"bla", intf:1, codef:codes["A1b"]})
        amcattest.create_test_coding(codingjob=job, article=articles[3]).update_values({strf:"bla", intf:1, codef:codes["A1b"]})
        amcattest.create_test_coding(codingjob=job, article=articles[4]).update_values({strf:"bla", intf:1, codef:codes["A1b"]})                        

        codingjobs = list(CodingJob.objects.filter(pk__in=[job.id])
        c = codingjobs[0].codings.all()[0]
        amcatlogging.debug_module('django.db.backends')

        script = self._get_results_script([job], {strf : {}, intf : {}})
        with self.checkMaxQueries(6, output="print"):
            list(csv.reader(StringIO(script.run())))


        script = self._get_results_script([job], {strf : {}, intf : {}, codef : dict(ids=True)})
        with self.checkMaxQueries(6, output="print"):
            list(csv.reader(StringIO(script.run())))


        script = self._get_results_script([job], {strf : {}, intf : {}, codef : dict(labels=True)})
        with self.checkMaxQueries(6, output="print"):
            list(csv.reader(StringIO(script.run())))
<|MERGE_RESOLUTION|>--- conflicted
+++ resolved
@@ -48,9 +48,12 @@
                  (CODING_LEVEL_BOTH, "Article and Sentence Codings"),
                  ]
 
-FORMAT_CHOICES = ("ascii", "csv", "xlsx")
-FORMAT_FUNCS = (lambda t : t.output(), table_to_csv, table_to_xlsx)
-FORMAT_MEMETYPES = (None, "text/csv", "application/vnd.openxmlformats-officedocument.spreadsheetml.sheet")
+ExportFormat = collections.namedtuple('ExportFormat', ["label", "function", "mimetype"])
+EXPORT_FORMATS = (ExportFormat(label="ascii", function=lambda t:t.output(), mimetype=None),
+           ExportFormat(label="csv", function=table_to_csv, mimetype="text/csv"),
+           ExportFormat(label="xlsx", function=table_to_xlsx, mimetype="application/vnd.openxmlformats-officedocument.spreadsheetml.sheet"),
+           ExportFormat(label="json", function=lambda t:json.dumps(list(t.to_list())), mimetype="application/json"),
+           )    
 
 class CodingjobListForm(forms.Form):
     codingjobs = forms.ModelMultipleChoiceField(queryset=CodingJob.objects.all(), required=True)
@@ -77,14 +80,7 @@
     in all codingjobs, depending on their type.
     """
     include_duplicates = forms.BooleanField(initial=False, required=False)
-<<<<<<< HEAD
-
-    export_format = forms.ChoiceField(tuple((c,c) for c in (
-        "csv", "xlsx", "ascii", "json"
-    )))
-=======
-    export_format = forms.ChoiceField(zip(FORMAT_CHOICES, FORMAT_CHOICES))
->>>>>>> 8e43cec0
+    export_format = forms.ChoiceField(tuple((c.label, c.label) for c in EXPORT_FORMATS))
 
     def __init__(self, data=None,  files=None, **kwargs):
         """
@@ -221,16 +217,6 @@
         value = coding.get_value(field=self.field)
         return self.function(value)
 
-<<<<<<< HEAD
-TYPE_OUTPUT = {
-    "ascii" : lambda t : t.output(),
-    "csv" : table_to_csv,
-    "xlsx" : table_to_xlsx,
-    "json" : lambda t : json.dumps(list(t.to_list()))
-}
-=======
->>>>>>> 8e43cec0
-
 class GetCodingJobResults(Script):
     options_form = CodingJobResultsForm
 
@@ -255,7 +241,9 @@
         return t
 
     def _run(self, export_format, **kargs):
-        return dict(zip(FORMAT_CHOICES, FORMAT_FUNCS)).get(export_format)(self.get_table(**kargs))
+        table = self.get_table(**kargs)
+        format_dict = {f.label : f.function for f in EXPORT_FORMATS}
+        return format_dict[export_format](table)
 
 ###########################################################################
 #                          U N I T   T E S T S                            #
@@ -264,16 +252,8 @@
 from amcat.tools import amcattest
 
 class TestGetCodingJobResults(amcattest.PolicyTestCase):
-<<<<<<< HEAD
-
-    def _get_results(self, jobs, options, export_level=0):
-=======
-    def _get_results(self, jobs, options):
-        result = self._get_results_script(jobs, options).run()
-        return list(csv.reader(StringIO(result)))
-        
-    def _get_results_script(self, jobs, options):
->>>>>>> 8e43cec0
+
+    def _get_results_script(self, jobs, options, export_level=0):
         """
         @param options: {field :{options}} -> include that field with those options
         """
@@ -293,18 +273,11 @@
             
         f = CodingJobResultsForm(data=MultiValueDict(data), project=jobs[0].project)
         validate(f)
-<<<<<<< HEAD
-        result = GetCodingJobResults(f).run()
-        #print(result.output())
-        return [tuple(x) for x in json.loads(result)]
-        
-        import csv
-        from cStringIO import StringIO
-        result = result.strip().split("\n")[1:]
-        return list(tuple(x) for x in csv.reader(result))
-=======
         return GetCodingJobResults(f)
->>>>>>> 8e43cec0
+
+    def _get_results(self, *args, **kargs):
+        script = self._get_results_script(*args, **kargs)
+        return [tuple(x) for x in json.loads(script.run())]
 
     def test_get_rows(self):
         schema, codebook, strf, intf, codef = amcattest.create_test_schema_with_fields()
@@ -361,8 +334,8 @@
         sc = amcattest.create_test_coding(codingjob=job, article=articles[0], sentence=s)
         sc.update_values({sstrf:"z", sintf:-1, scodef:codes["A"]})
                 
-        print(self._get_results([job], {strf : {}, sstrf : {}, sintf : {}}, export_level=2))
-        self.assertEqual(set(self._gte_results
+        self.assertEqual(set(self._get_results([job], {strf : {}, sstrf : {}, sintf : {}}, export_level=2)),
+                         {('bla', 'z', -1), ('blx', None, None)})
         
         
         
@@ -381,7 +354,7 @@
         amcattest.create_test_coding(codingjob=job, article=articles[3]).update_values({strf:"bla", intf:1, codef:codes["A1b"]})
         amcattest.create_test_coding(codingjob=job, article=articles[4]).update_values({strf:"bla", intf:1, codef:codes["A1b"]})                        
 
-        codingjobs = list(CodingJob.objects.filter(pk__in=[job.id])
+        codingjobs = list(CodingJob.objects.filter(pk__in=[job.id]))
         c = codingjobs[0].codings.all()[0]
         amcatlogging.debug_module('django.db.backends')
 
