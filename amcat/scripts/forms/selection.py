--- conflicted
+++ resolved
@@ -29,13 +29,9 @@
 from amcat.models import Project, ArticleSet, Medium, AmCAT
 from amcat.models import Codebook, Language, Label, Article
 from amcat.forms.forms import order_fields
-<<<<<<< HEAD
 from amcat.tools.toolkit import to_datetime
 from amcat.tools.djangotoolkit import db_supports_distinct_on
-=======
-from amcat.tools.toolkit import to_datetime, stripAccents
-from amcat.tools import djangotoolkit 
->>>>>>> 9d57429f
+
 
 log = logging.getLogger(__name__)
 
@@ -226,17 +222,11 @@
         self.fields['mediums'].queryset = self._get_mediums()
         self.fields['codebook'].queryset = codebooks
         self.fields['articlesets'].queryset = project.all_articlesets().order_by('-pk')
-<<<<<<< HEAD
+
         distinct_args = ["id"] if db_supports_distinct_on() else []
+
         self.fields['codebook_label_language'].queryset = self.fields['codebook_replacement_language'].queryset = (
             Language.objects.filter(labels__code__codebook_codes__codebook__in=codebooks).distinct(*distinct_args)
-=======
-
-        distinct_arg = ["id"] if djangotoolkit.db_supports_distinct_on() else []
-        
-        self.fields['codebook_label_language'].queryset = self.fields['codebook_replacement_language'].queryset = (
-            Language.objects.filter(labels__code__codebook_codes__codebook__in=codebooks).distinct(*distinct_arg)
->>>>>>> 9d57429f
         )
 
         if data is not None:
@@ -628,9 +618,6 @@
         # Test refering to previously defined label
         p, _, form = _form(query="lbl#foo\n<lbl>".format(root.id))
         self.assertTrue(form.is_valid())
-<<<<<<< HEAD
-        self.assertEquals("foo\nfoo", form.keyword_query)
-=======
         self.assertEquals("(foo)\n(foo)", form.solr_query)
 
         # test initial tabs and accents
@@ -643,5 +630,4 @@
 
         p, c, form = self.get_form(query=u"piet NOT jan\nbla#jan NOT piet")
         self.assertTrue(form.is_valid())
-        self.assertEquals(form.cleaned_data['query'], "(piet NOT jan)\n(jan NOT piet)")
->>>>>>> 9d57429f
+        self.assertEquals(form.cleaned_data['query'], "(piet NOT jan)\n(jan NOT piet)")