###########################################################################
#          (C) Vrije Universiteit, Amsterdam (the Netherlands)            #
#                                                                         #
# This file is part of AmCAT - The Amsterdam Content Analysis Toolkit     #
#                                                                         #
# AmCAT is free software: you can redistribute it and/or modify it under  #
# the terms of the GNU Affero General Public License as published by the  #
# Free Software Foundation, either version 3 of the License, or (at your  #
# option) any later version.                                              #
#                                                                         #
# AmCAT is distributed in the hope that it will be useful, but WITHOUT    #
# ANY WARRANTY; without even the implied warranty of MERCHANTABILITY or   #
# FITNESS FOR A PARTICULAR PURPOSE. See the GNU Affero General Public     #
# License for more details.                                               #
#                                                                         #
# You should have received a copy of the GNU Affero General Public        #
# License along with AmCAT.  If not, see <http://www.gnu.org/licenses/>.  #
###########################################################################

"""
Script to run a scraper at given date range
"""

from amcat.scripts.script import Script
from amcat.scraping.scraper import ScraperForm
from amcat.models.scraper import Scraper
from amcat.scripts.maintenance.deduplicate import DeduplicateScript


from django import forms
from datetime import date, timedelta

import logging;log = logging.getLogger(__name__)

class PeriodScraperForm(ScraperForm):
    first_date = forms.DateField()
    last_date = forms.DateField(required=False)

    scraper_id = forms.ModelChoiceField(queryset = Scraper.objects.all(), required = False)
    scraper_module = forms.CharField(required = False)
    scraper_classname = forms.CharField(required = False)
    scraper_username = forms.CharField(required = False)
    scraper_password = forms.CharField(required = False)

    deduplicate = forms.BooleanField(required = False)


class PeriodScraper(Script):
    options_form = PeriodScraperForm

    def get_scraper(self, date):
        scraper_options = {
            'date' : date,
            'project' : self.options['project'].id,
            'articleset' : self.options['articleset'].id,
            'username' : self.options['scraper_username'],
            'password' : self.options['scraper_password']
            }

        if self.options['scraper_id']:
    
            scraper_model = Scraper.objects.get(pk = self.options['scraper_id'].id)
            if scraper_model.username:
                scraper_options['username'] = scraper_model.username
                scraper_options['password'] = scraper_model.password
            return scraper_model.get_scraper(**scraper_options)

        elif self.options['scraper_module'] and self.options['scraper_classname']:

            scraper_module = __import__(
                self.options['scraper_module'],
                fromlist = self.options['scraper_classname'])
            scraper_class = getattr(scraper_module, self.options['scraper_classname'])

            return scraper_class(**scraper_options)

        else:
            raise ValueError("please submit either scraper_id or both scraper_module and scraper_classname")


    def run(self, _input):
        failed = open('failed.txt', 'a+')
        date = self.options['first_date']
        if self.options['last_date']:
            last_date = self.options['last_date']
        else:
            last_date = date.today()

        while date <= last_date:
            scraper = self.get_scraper(date)
<<<<<<< HEAD
            try:
                scraper.run(_input)
            except Exception:
                failed.write("{scraper}: {date}".format(**locals()))
            else:
                if self.options['deduplicate']:
                    dedu_options = {
                        'first_date' : date,
                        'last_date' : date,
                        'articleset' : scraper.articleset.id
                        }
                    DeduplicateScript(**dedu_options).run(None)
                    
=======
            scraper.run(_input)
>>>>>>> a5f1e732
            date += timedelta(days = 1)


if __name__ == "__main__":
    from amcat.scripts.tools import cli
    cli.run_cli(PeriodScraper)<|MERGE_RESOLUTION|>--- conflicted
+++ resolved
@@ -88,7 +88,6 @@
 
         while date <= last_date:
             scraper = self.get_scraper(date)
-<<<<<<< HEAD
             try:
                 scraper.run(_input)
             except Exception:
@@ -102,9 +101,6 @@
                         }
                     DeduplicateScript(**dedu_options).run(None)
                     
-=======
-            scraper.run(_input)
->>>>>>> a5f1e732
             date += timedelta(days = 1)
 
 
