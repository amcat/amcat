--- conflicted
+++ resolved
@@ -48,7 +48,7 @@
 
     def scrape(self, controller, scrapers, deduplicate = False):
         """Use the controller to scrape the given scrapers."""
-        #general_index_articleset = ArticleSet.objects.get(pk = 2)
+        general_index_articleset = ArticleSet.objects.get(pk = 2)
         #CAUTION: destination articleset is hardcoded
         for scraper, articles in controller.run(scrapers):
             if scraper.module().split(".")[-2].lower().strip() == "newspapers":
@@ -91,20 +91,12 @@
 import sys
 
 def setup_logging():
-<<<<<<< HEAD
-    loggers = (logging.getLogger("amcat.scraping"), logging.getLogger(__name__), logging.getLogger("scrapers"), logging.getLogger("celery"))
-    d = datetime.date.today()
-    filename = "/home/amcat/log/daily_{d.year:04d}-{d.month:02d}-{d.day:02d}.txt".format(**locals())
-    #sys.stderr = open(filename, 'a')
-    #TODO: point stderr to both file and console
-    handlers = (logging.FileHandler(filename), logging.StreamHandler())
-=======
     loggers = (logging.getLogger("amcat"), logging.getLogger("scrapers"),logging.getLogger(__name__))
     d = datetime.date.today()
     filename = "/home/amcat/log/daily_{d.year:04d}-{d.month:02d}-{d.day:02d}.txt".format(**locals())
     sys.stderr = open(filename, 'a')
+    #TODO: Point sys.stderr to both console and file
     handlers = (logging.StreamHandler(sys.stdout),logging.FileHandler(filename))
->>>>>>> fe4061cd
     formatter = AmcatFormatter(date = True)
 
     for handler in handlers:
