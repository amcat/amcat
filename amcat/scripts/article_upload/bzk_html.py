--- conflicted
+++ resolved
@@ -62,19 +62,12 @@
             article.props.text = div.cssselect("#articleIntro")[0]
             articlepage = div.cssselect("#articlePage")
             if articlepage:
-<<<<<<< HEAD
                 article.props.pagenr, article.props.section = self.get_pagenum(articlepage[0].text)
 
             if not div.cssselect("#sourceTitle")[0].text:
                 article.props.medium = Medium.get_or_create("unknown medium")
             else:
                 article.props.medium = Medium.get_or_create(div.cssselect("#sourceTitle")[0].text)
-=======
-                article.props.pagenr, section = self.get_pagenum(articlepage[0].text)
-                if section:
-                    article.props.section = section
-            article.props.medium = self.create_medium(div.cssselect("#sourceTitle")[0])
->>>>>>> 782dc8bd
             date_str = div.cssselect("#articleDate")[0].text
             try:
                 article.props.date = readDate(date_str)
