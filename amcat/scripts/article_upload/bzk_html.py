###########################################################################
#          (C) Vrije Universiteit, Amsterdam (the Netherlands)            #
#                                                                         #
# This file is part of AmCAT - The Amsterdam Content Analysis Toolkit     #
#                                                                         #
# AmCAT is free software: you can redistribute it and/or modify it under  #
# the terms of the GNU Affero General Public License as published by the  #
# Free Software Foundation, either version 3 of the License, or (at your  #
# option) any later version.                                              #
#                                                                         #
# AmCAT is distributed in the hope that it will be useful, but WITHOUT    #
# ANY WARRANTY; without even the implied warranty of MERCHANTABILITY or   #
# FITNESS FOR A PARTICULAR PURPOSE. See the GNU Affero General Public     #
# License for more details.                                               #
#                                                                         #
# You should have received a copy of the GNU Affero General Public        #
# License along with AmCAT.  If not, see <http://www.gnu.org/licenses/>.  #
###########################################################################

"""
Plugin for uploading html files of a certain markup, provided by BZK
"""

from __future__ import unicode_literals, absolute_import
from amcat.scripts.article_upload.upload import UploadScript
from amcat.scraping.document import HTMLDocument
from amcat.tools.toolkit import readDate
from amcat.models.medium import get_or_create_medium
from lxml import html
import re
import logging; log = logging.getLogger(__name__)

class BZK(UploadScript):

    def _scrape_unit(self, _file):
        try:
            etree = html.parse(_file).getroot()
        except Exception:
            raise TypeError("failed HTML parsing. Are you sure you've inserted the right file?")
        title = etree.cssselect("title")[0].text.lower().strip()
        if "intranet/rss" in title or "werkmap" in title:
            for article in self.scrape_file(etree, title):
                yield article
        else:
            raise ValueError("Supports only 'werkmap' and 'intranet/rss' documents")
        

    def scrape_file(self, _html, t):
        if "werkmap" in t:
            divs = _html.cssselect("#articleTable div")
        elif "intranet/rss" in t:
            divs = [div for div in _html.cssselect("#sort div") if "sort_" in div.get('id')]
            
        for div in divs:
            article = HTMLDocument()
            article.props.html = div
            article.props.headline = div.cssselect("#articleTitle")[0].text_content()
            article.props.text = div.cssselect("#articleIntro")[0]
            articlepage = div.cssselect("#articlePage")
            if articlepage:
                article.props.pagenr, section = self.get_pagenum(articlepage[0].text)
                if section:
                    article.props.section = section
<<<<<<< HEAD
            article.props.medium = get_or_create_medium(div.cssselect("#sourceTitle")[0].text)
            try:
                article.props.date = readDate(div.cssselect("#articleDate")[0].text)
            except ValueError:
                continue
            yield article
=======
            if not div.cssselect("#sourceTitle")[0].text:
                article.props.medium = get_or_create_medium("unknown medium")
            else:
                article.props.medium = get_or_create_medium(div.cssselect("#sourceTitle")[0].text)
            date_str = div.cssselect("#articleDate")[0].text
            try:
                article.props.date = readDate(date_str)
            except ValueError:
                log.error("parsing date \"{date_str}\" failed".format(**locals()))
            else:
                yield article
>>>>>>> 665c42dc
                    

    def get_pagenum(self, text):
        p = re.compile("pagina ([0-9]+)([,\-][0-9]+)?([a-zA-Z0-9 ]+)?")
        m = p.search(text.strip())
        pagenum, otherpage, section = m.groups()
        if section:
            section = section.strip()
        return int(pagenum), section


if __name__ == "__main__":
    from amcat.scripts.tools import cli
    cli.run_cli(BZK)
        
        <|MERGE_RESOLUTION|>--- conflicted
+++ resolved
@@ -61,14 +61,6 @@
                 article.props.pagenr, section = self.get_pagenum(articlepage[0].text)
                 if section:
                     article.props.section = section
-<<<<<<< HEAD
-            article.props.medium = get_or_create_medium(div.cssselect("#sourceTitle")[0].text)
-            try:
-                article.props.date = readDate(div.cssselect("#articleDate")[0].text)
-            except ValueError:
-                continue
-            yield article
-=======
             if not div.cssselect("#sourceTitle")[0].text:
                 article.props.medium = get_or_create_medium("unknown medium")
             else:
@@ -80,8 +72,6 @@
                 log.error("parsing date \"{date_str}\" failed".format(**locals()))
             else:
                 yield article
->>>>>>> 665c42dc
-                    
 
     def get_pagenum(self, text):
         p = re.compile("pagina ([0-9]+)([,\-][0-9]+)?([a-zA-Z0-9 ]+)?")
