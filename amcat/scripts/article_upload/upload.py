###########################################################################
#          (C) Vrije Universiteit, Amsterdam (the Netherlands)            #
#                                                                         #
# This file is part of AmCAT - The Amsterdam Content Analysis Toolkit     #
#                                                                         #
# AmCAT is free software: you can redistribute it and/or modify it under  #
# the terms of the GNU Affero General Public License as published by the  #
# Free Software Foundation, either version 3 of the License, or (at your  #
# option) any later version.                                              #
#                                                                         #
# AmCAT is distributed in the hope that it will be useful, but WITHOUT    #
# ANY WARRANTY; without even the implied warranty of MERCHANTABILITY or   #
# FITNESS FOR A PARTICULAR PURPOSE. See the GNU Affero General Public     #
# License for more details.                                               #
#                                                                         #
# You should have received a copy of the GNU Affero General Public        #
# License along with AmCAT.  If not, see <http://www.gnu.org/licenses/>.  #
###########################################################################

"""
Base module for article upload scripts
"""

import os.path
import shutil
import tempfile
import datetime
import logging
log = logging.getLogger(__name__)
import zipfile 
import chardet

from django.db import transaction
from django import forms
from django.core.files import File

from amcat.scripts import script
from amcat.scripts.types import ArticleIterator
from amcat.models.article import Article
from amcat.scraping.scraper import ScraperForm, Scraper

class ParseError(Exception):
    pass

ENCODINGS = ["Autodetect", "ISO-8859-15", "UTF-8", "Latin-1"]

class UploadForm(ScraperForm):
    encoding = forms.ChoiceField(choices=enumerate(ENCODINGS),
                                 initial=0, required=False, 
                                 help_text="Try to change this value when character issues arise.", )
    file = forms.FileField(help_text="You can also upload a zip file containing the desired files. Uploading very large files can take a long time. If you encounter timeout problems, consider uploading smaller files")

    def clean_articleset_name(self):
        """If article set name not specified, use file base name instead"""
        if self.files.get('file') and not (self.cleaned_data.get('articleset_name') or self.cleaned_data.get('articleset')):
            fn = os.path.basename(self.files['file'].name)
            return fn
        return super(UploadForm, self).clean_articleset_name()
    
class UploadScript(Scraper):
    """Base class for Upload Scripts, which are scraper scripts driven by the
    the script input.

    For legacy reasons, parse_document and split_text may be used instead of the standard
    get_units and scrape_unit.
    """
    
    input_type = None
    output_type = ArticleIterator
    options_form = UploadForm

    def decode(self, bytes):
        """
        Decode the given bytes using the encoding specified in the form.
        If encoding is Autodetect, use (1) utf-8, (2) chardet, (3) latin-1.
        """
        enc = ENCODINGS[int(self.options['encoding'] or 0)]
        if enc != 'Autodetect':
            return bytes.decode(enc)
        try:
            return bytes.decode('utf-8')
        except UnicodeDecodeError:
            pass
        enc = chardet.detect(bytes)["encoding"]
        if enc:
            try:
                return bytes.decode('utf-8')
            except UnicodeDecodeError:
                pass
        return bytes.decode('latin-1')

        
    
    @property
    def input_text(self):
        try:
            return self._input_text
        except AttributeError:
            self._input_text = self.decode(self.options['file'].read())
            return self._input_text

    def get_provenance(self, file, articles):
        n = len(articles)
        filename = file.name
        timestamp = unicode(datetime.datetime.now())[:16]
        return ("[{timestamp}] Uploaded {n} articles from file {filename!r} "
                "using {self.__class__.__name__}".format(**locals()))
        
    def run(self, _dummy=None):
        self._delete_after_run = []
        file = self.options['file']
        log.info(u"Importing {self.__class__.__name__} from {file.name} into {self.project}"
                 .format(**locals()))
        from amcat.scraping.controller import RobustController
        with transaction.commit_on_success():
<<<<<<< HEAD
            arts = list(SimpleController(self.articleset).scrape(self))
            self.postprocess(arts)

=======
            arts = list(RobustController(self.articleset).scrape(self))
>>>>>>> 665c42dc
            old_provenance = [] if self.articleset.provenance is None else [self.articleset.provenance]
            new_provenance = self.get_provenance(file, arts)
            self.articleset.provenance = "\n".join([new_provenance] + old_provenance)
            self.articleset.save()

        try:
            self._cleanup()
        except Exception:
            log.exception("Error on cleaning up")
        return arts

    def postprocess(self, articles):
        """
        Optional postprocessing of articles. Removing aricles from the list will exclude them from the
        article set (if needed, list should be changed in place)
        """
        pass
    
    def _cleanup(self):
        if self._delete_after_run:
            for fn in self._delete_after_run:
                shutil.rmtree(fn)

    
    def _read_zip(self, zip_file):
        tempdir = tempfile.mkdtemp()
        log.info("Extracting files from {zip_file.name} to {tempdir}".format(**locals()))
        if not hasattr(self, "_delete_after_run"):
            self._delete_after_run = []
        self._delete_after_run.append(tempdir)
        with zipfile.ZipFile(zip_file) as zf:
            for name in zf.namelist():
                fn = zf.extract(name, tempdir)
                yield File(open(fn), name=name)
    
    def _get_units(self):
        f = self.options['file']
        extension = os.path.splitext(f.name)[1]
        if extension == ".zip":
            return list(self._read_zip(f))
        return [f]

    def _scrape_unit(self, file):
        documents = self.split_file(file)
        for i, document in enumerate(documents):
            result =  self.parse_document(document)
            if isinstance(result, Article):
                result = [result]
            for art in result:
                yield art
        
    def parse_document(self, document):
        """
        Parse the document as one or more articles, provided for legacy purposes

        @param document: object received from split_text, e.g. a string fragment
        @return: None, an Article or a sequence of Article(s)
        """
        raise NotImplementedError()

    def split_file(self, file):
        """
        Split the file into one or more fragments representing individual documents.
        Default implementation returns a single fragment containing the unicode text.

        @type text: unicode string
        @return: a sequence of objects (e.g. strings) to pass to parse_documents
        """
        return [self.decode(file.read())]

###########################################################################
#                          U N I T   T E S T S                            #
###########################################################################

from amcat.tools import amcattest
from amcat.tools import amcatlogging
amcatlogging.debug_module("amcat.scripts.article_upload.upload")

class TestUpload(amcattest.PolicyTestCase):
    def test_zip_file(self):
        from tempfile import NamedTemporaryFile, mkstemp
        from django.core.files import File
        # does _get_units perform normally
        with NamedTemporaryFile(prefix=u"upload_test", suffix=".txt") as f:
            f.write("Test")
            f.flush()
            s = UploadScript(project=amcattest.create_test_project().id,
                             file=File(f))
            self.assertEqual({u.name for u in s._get_units()}, {f.name})

        # does a zip file work?

            #handle, fn = mkstemp(suffix=".zip")
        with NamedTemporaryFile(suffix=".zip") as f:
            with zipfile.ZipFile(f,  "w") as zf:
                zf.writestr("test.txt", "TEST")
                zf.writestr("x/test.txt", "TAST")

            s = UploadScript(project=amcattest.create_test_project().id,
                             file=File(f))
            self.assertEqual({f.name for f in s._get_units()}, {"test.txt", "x/test.txt"})
            self.assertEqual({f.read() for f in s._get_units()}, {"TEST", "TAST"})

            s._cleanup() # needs to be done manually as run() is not used for this test
            <|MERGE_RESOLUTION|>--- conflicted
+++ resolved
@@ -113,13 +113,8 @@
                  .format(**locals()))
         from amcat.scraping.controller import RobustController
         with transaction.commit_on_success():
-<<<<<<< HEAD
-            arts = list(SimpleController(self.articleset).scrape(self))
+            arts = list(RobustController(self.articleset).scrape(self))
             self.postprocess(arts)
-
-=======
-            arts = list(RobustController(self.articleset).scrape(self))
->>>>>>> 665c42dc
             old_provenance = [] if self.articleset.provenance is None else [self.articleset.provenance]
             new_provenance = self.get_provenance(file, arts)
             self.articleset.provenance = "\n".join([new_provenance] + old_provenance)
