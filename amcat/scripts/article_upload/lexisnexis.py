--- conflicted
+++ resolved
@@ -43,11 +43,7 @@
 # Regular expressions used for parsing document
 class RES:
     # Match at least 20 whitespace characters or at least 7 tabs, followed by # of # DOCUMENTS.
-<<<<<<< HEAD
-    DOCUMENT_COUNT = re.compile("( {20,}|\t{7,})(FOCUS -)? *\d* of \d* DOCUMENTS?")
-=======
     DOCUMENT_COUNT = re.compile("( {20,}|\t{7,})(FOCUS -)? *\d* (of|OF) \d* DOCUMENTS?")
->>>>>>> 487c10d6
 
     # Header meta information group match
     HEADER_META = re.compile("([\w -]*):(.*)", re.UNICODE)
