--- conflicted
+++ resolved
@@ -553,20 +553,6 @@
             raise
 
 
-<<<<<<< HEAD
-from amcat.tools import amcatlogging
-
-amcatlogging.debug_module()
-=======
->>>>>>> 712973f5
-
-if __name__ == '__main__':
-    from amcat.scripts.tools import cli
-
-    cli.run_cli(handle_output=False)
-
-
-
 ###########################################################################
 #                          U N I T   T E S T S                            #
 ###########################################################################
