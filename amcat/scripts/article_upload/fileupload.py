--- conflicted
+++ resolved
@@ -208,8 +208,6 @@
 
     def get_entries(self):
         return self.get_uploaded_texts()
-<<<<<<< HEAD
-=======
 
     def iter_zip_file_contents(self, zip_file, *args, **kargs):
         """
@@ -237,55 +235,3 @@
                         yield File(fh, name=name)
 
 
-###########################################################################
-#                          U N I T   T E S T S                            #
-###########################################################################
-
-from amcat.tools import amcattest
-
-class TestFileUpload(amcattest.AmCATTestCase):
-
-    def _get_entries(self, bytes, dialect="autodetect", encoding=0):
-         with tempfile.NamedTemporaryFile() as f:
-            f.write(bytes)
-            f.flush()
-            s = CSVUploadForm(dict(encoding=encoding, dialect=dialect),
-                              dict(file=File(open(f.name))))
-            if not s.is_valid():
-                self.assertTrue(False, s.errors)
-
-            return [dict(r.items()) for r in s.get_entries()]
-
-    def _to_dict(self, rows):
-        return [dict(r.items()) for r in rows]
-    
-    def test_csv(self):
-        self.assertEqual(self._get_entries("a,b\n1,2", dialect="excel"),
-                         [dict(a='1',b='2')])
-
-        self.assertEqual(self._get_entries("a;b\n1;2", dialect="excel-semicolon"),
-                         [dict(a='1',b='2')])
-        
-        # does autodetect work?
-        self.assertEqual(self._get_entries("a,b\n1,2"),
-                         [dict(a='1',b='2')])
-        self.assertEqual(self._get_entries("a;b\n1;2"),
-                         [dict(a='1',b='2')]) 
-
-    def test_csv_reader(self):
-        csv = ["a,b,c", "1,2,\xe9"]
-        
-
-        line, = namedtuple_csv_reader(csv, encoding='latin-1')
-        self.assertEqual(tuple(line), ("1","2",u"\xe9"))
-
-        self.assertEqual(line[0], "1")
-        self.assertEqual(line.a, "1")
-        self.assertEqual(line["a"], "1")
-
-        csv = ["a\tb", "1", "\t2"]
-        
-        l1, l2 = namedtuple_csv_reader(csv, dialect='excel-tab')
-        self.assertEqual(l1, ('1', None))
-        self.assertEqual(l2, ('', '2'))
->>>>>>> d1546b7c
