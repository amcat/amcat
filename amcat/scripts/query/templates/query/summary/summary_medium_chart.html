--- conflicted
+++ resolved
@@ -1,37 +1,6 @@
 {% load jsonify %}
 
 <script type="text/javascript">
-<<<<<<< HEAD
-  $(function () {
-    series = [];
-
-    $('#medium-aggregation').highcharts({
-      chart: { zoomType: 'x', type: 'column' },
-      title: { text: 'Articles aggregated per medium per day.' },
-      xAxis: { type: 'datetime' },
-      yAxis: {
-        title: { text: 'Number of articles' },
-        floor: 0
-      },
-      plotOptions: {
-        column: {
-          stacking: 'normal'
-        }
-      },
-      series: [
-        {% for medium, data in medium_aggr %}
-          {
-            type: 'column',
-            name: '{{ medium.name }}',
-            data: [
-              {% for date, count in data %}
-                [Date.UTC({{ date.year }}, {{ date.month }}, {{ date.day }}), {{ count }}],
-              {% endfor %}
-            ]
-          },
-        {% endfor %}
-      ]
-=======
     $(function(){
         var form_data;
         require(["query/utils/serialize"], function(serialize){
@@ -82,6 +51,5 @@
                 }
             }
         });
->>>>>>> a72df579
     });
 </script>