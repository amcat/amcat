--- conflicted
+++ resolved
@@ -24,10 +24,7 @@
 from django.forms import ChoiceField, BooleanField
 
 from aggregation import AggregationEncoder
-<<<<<<< HEAD
-=======
 from amcat.models import CodedArticle
->>>>>>> 55da4da6
 from amcat.models import CodingSchemaField, Code, CodingValue, Coding
 from amcat.models import Medium, ArticleSet, CodingJob
 from amcat.models.coding.codingschemafield import  FIELDTYPE_IDS
@@ -38,24 +35,7 @@
 from amcat.tools.aggregate_orm import ORMAggregate
 from amcat.tools.aggregate_orm.categories import POSTGRES_DATE_TRUNC_VALUES
 from amcat.tools.keywordsearch import SelectionSearch, SearchQuery
-<<<<<<< HEAD
-=======
-
-AGGREGATION_FIELDS = (
-    ("articleset", "Articleset"),
-    ("medium", "Medium"),
-    ("term", "Term"),
-    ("Interval", (
-        ("year", "Year"),
-        ("quarter", "Quarter"),
-        ("month", "Month"),
-        ("week", "Week"),
-        ("day", "Day")
-    ))
-)
-
-INTERAVLS = ("year", "quarter", "month", "week", "day")
->>>>>>> 55da4da6
+
 
 CODINGSCHEMAFIELD_RE = re.compile("^codingschemafield\((?P<id>[0-9]+)\)$")
 AVERAGE_CODINGSCHEMAFIELD_RE = re.compile("^avg\((?P<id>[0-9]+)\)$")
