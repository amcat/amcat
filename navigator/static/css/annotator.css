/*
###########################################################################
#          (C) Vrije Universiteit, Amsterdam (the Netherlands)            #
#                                                                         #
# This file is part of AmCAT - The Amsterdam Content Analysis Toolkit     #
#                                                                         #
# AmCAT is free software: you can redistribute it and/or modify it under  #
# the terms of the GNU Affero General Public License as published by the  #
# Free Software Foundation, either version 3 of the License, or (at your  #
# option) any later version.                                              #
#                                                                         #
# AmCAT is distributed in the hope that it will be useful, but WITHOUT    #
# ANY WARRANTY; without even the implied warranty of MERCHANTABILITY or   #
# FITNESS FOR A PARTICULAR PURPOSE. See the GNU Affero General Public     #
# License for more details.                                               #
#                                                                         #
# You should have received a copy of the GNU Affero General Public        #
# License along with AmCAT.  If not, see <http://www.gnu.org/licenses/>.  #
###########################################################################
*/

.article-coding td{
    padding-right: 5px;
}

.sentence-codings{
    line-height: normal;
}

body{
    overflow-x:hidden;
}

#content .row{
    margin-bottom:10px;
}

input.form-control{
    display:inline;
    width:auto;

}

.mark{
    margin:0 auto;
    text-align: center;
}


.highlight{
    background-color:yellow;
}

<<<<<<< HEAD
=======
.sentences{
    overflow-y:auto;
    height:100%;
}

.sentences .active{
    background-color: #d9edf7;
}

>>>>>>> bc0a79a0
h2{
    font-size:15px;
    margin: 5px;
}

.annotator-sentencenr{
    color:gray;
}

.article-list-toolbar{
    float:right;
}

.selected-sentence{
    background-color:blue;
    color:white;
}

#codingjob-list-table td{
    padding:5px 2px 5px;
}

.ui-autocomplete {
    max-height: 250px;
    overflow-y: auto;
    /* prevent horizontal scrollbar */
    overflow-x: hidden;
    font-size:11px;
    max-width:300px;
}

.articlelist-part tbody tr.even:hover, #codingjob-list-table tbody tr.even:hover{
	background-color: #ECFFB3;
}

.articlelist-part tbody tr.odd:hover, #codingjob-list-table tbody tr.odd:hover{
	background-color: #E6FF99;
}

#autocomplete-details  ul{
    margin:5px;
}

#autocomplete-details h2{
    font-size:18px;
}

#autocomplete-details h2 .objid{
    color:gray;
}

#autocomplete-details h3{
    clear:both;
    font-size:13px;
    margin:10px 5px 0px;
    padding-top:15px;
}

#autocomplete-details{
    width:300px;
    position:absolute;
    
    display:none; 
    background:white;
    border:1px solid black;
    
    max-height: 250px;
    overflow-y: auto;
    /* prevent horizontal scrollbar */
    overflow-x: hidden;
}

#unitcoding-table-part h3{
    width: 200px;
    margin-bottom:5px;
    float:left;
    margin:0px;
}

#unitcoding-table.display tr.row_selected td {
	background-color: #9FAFD1;
}

.sentence-text-row td{
    font-size:12px;
    padding:5px !important;
    background:white;
    
}

.new-paragraph{
    margin-top:10px;
}

#unitcoding-table thead th{
    cursor:auto;
}

/* make sentences table look like a datatable, with colors etc. */
#unitcoding-table tbody tr:nth-child(odd){
    background-color: #E2E4FF;
}

#unitcoding-table tbody tr:nth-child(even){
    background-color: white;
}

input.error{
    border-color:red;
}

.part {
   position: relative;
   margin: 15px 5px;
   padding: 39px 19px 14px;
   *padding-top: 19px;
   background-color: #fff;
   border: 1px solid #ddd;
   -webkit-border-radius: 4px;
   -moz-border-radius: 4px;
   border-radius: 4px;
}

.part::after
{
    position: absolute;
    top: -1px;
    left: -1px;
    padding: 3px 7px;
    font-size: 12px;
    font-weight: bold;
    background-color: whiteSmoke;
    border: 1px solid #DDD;
    color: #9DA0A4;
    -webkit-border-radius: 4px 0 4px 0;
    -moz-border-radius: 4px 0 4px 0;
    border-radius: 4px 0 4px 0;
}

.coded-article::after{
    content: "Coded article";
}

.article-coding::after{
    content: "Article coding";
}

.sentence-codings{
    overflow-x:auto;
}

.sentence-codings::after{
    content: "Sentence codings";
}<|MERGE_RESOLUTION|>--- conflicted
+++ resolved
@@ -51,18 +51,10 @@
     background-color:yellow;
 }
 
-<<<<<<< HEAD
-=======
-.sentences{
-    overflow-y:auto;
-    height:100%;
-}
-
 .sentences .active{
     background-color: #d9edf7;
 }
 
->>>>>>> bc0a79a0
 h2{
     font-size:15px;
     margin: 5px;
