
import logging
from navigator.utils import session_pop

log = logging.getLogger(__name__)
from amcat.models import AmCAT

DISPLAY_COUNT = 3
ANNOUNCE_KEY = "last_announcement"
COUNT_KEY = "last_announcement_count"

<<<<<<< HEAD
def get_announcement(request):
    """
    A announcement can be placed in the amcat_system table, which will be displayed
    to each user DISPLAY_COUNT times.
    """
    announcement = AmCAT.get_instance().global_announcement
=======
# Extra context variables
def extra(request):
    try:
        announcement = AmCAT.get_instance().global_announcement
    except:
        log.exception("Cannot get announcement")
        return dict(request=request)
>>>>>>> 4357d588

    last_announcement = request.session.get(ANNOUNCE_KEY)
    count = int(request.session.get(COUNT_KEY, 0)) + 1

    if last_announcement == announcement and count >= DISPLAY_COUNT:
        announcement = None
    elif last_announcement != announcement:
        request.session["last_announcement"] = announcement
        count = 0

    if count < DISPLAY_COUNT:
        request.session[COUNT_KEY] = count

<<<<<<< HEAD
    return announcement


# Extra context variables
def extra(request):
    announcement = get_announcement(request)
    warning = AmCAT.get_instance().server_warning
    notice = session_pop(request.session, "notice")
    return locals()
=======
    if request.user.is_anonymous():
        theme = 'amcat'
    else:
        theme = getattr(request.user.get_profile(), 'theme', 'amcat').lower().replace(" ", "_")

    return dict(request=request, warning=AmCAT.get_instance().server_warning,
                announcement=announcement, theme=theme)
>>>>>>> 4357d588
<|MERGE_RESOLUTION|>--- conflicted
+++ resolved
@@ -9,23 +9,12 @@
 ANNOUNCE_KEY = "last_announcement"
 COUNT_KEY = "last_announcement_count"
 
-<<<<<<< HEAD
 def get_announcement(request):
     """
     A announcement can be placed in the amcat_system table, which will be displayed
     to each user DISPLAY_COUNT times.
     """
     announcement = AmCAT.get_instance().global_announcement
-=======
-# Extra context variables
-def extra(request):
-    try:
-        announcement = AmCAT.get_instance().global_announcement
-    except:
-        log.exception("Cannot get announcement")
-        return dict(request=request)
->>>>>>> 4357d588
-
     last_announcement = request.session.get(ANNOUNCE_KEY)
     count = int(request.session.get(COUNT_KEY, 0)) + 1
 
@@ -38,7 +27,6 @@
     if count < DISPLAY_COUNT:
         request.session[COUNT_KEY] = count
 
-<<<<<<< HEAD
     return announcement
 
 
@@ -47,13 +35,8 @@
     announcement = get_announcement(request)
     warning = AmCAT.get_instance().server_warning
     notice = session_pop(request.session, "notice")
-    return locals()
-=======
     if request.user.is_anonymous():
         theme = 'amcat'
     else:
         theme = getattr(request.user.get_profile(), 'theme', 'amcat').lower().replace(" ", "_")
-
-    return dict(request=request, warning=AmCAT.get_instance().server_warning,
-                announcement=announcement, theme=theme)
->>>>>>> 4357d588
+    return locals()