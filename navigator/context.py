
import logging
from navigator.utils import session_pop

log = logging.getLogger(__name__)
from amcat.models import AmCAT

DISPLAY_COUNT = 3
ANNOUNCE_KEY = "last_announcement"
COUNT_KEY = "last_announcement_count"

def get_announcement(request):
    """
    A announcement can be placed in the amcat_system table, which will be displayed
    to each user DISPLAY_COUNT times.
    """
    announcement = AmCAT.get_instance().global_announcement
    last_announcement = request.session.get(ANNOUNCE_KEY)
    count = int(request.session.get(COUNT_KEY, 0)) + 1

    if last_announcement == announcement and count >= DISPLAY_COUNT:
        announcement = None
    elif last_announcement != announcement:
        request.session["last_announcement"] = announcement
        count = 0

    if count < DISPLAY_COUNT:
        request.session[COUNT_KEY] = count

    return announcement


# Extra context variables
def extra(request):
    announcement = get_announcement(request)
    warning = AmCAT.get_instance().server_warning
    notice = session_pop(request.session, "notice")
<<<<<<< HEAD
    if request.user.is_anonymous():
        theme = 'amcat'
    else:
        theme = getattr(request.user.userprofile, 'theme', 'amcat').lower().replace(" ", "_")
=======
    if hasattr(request, 'user'):
        if request.user.is_anonymous():
            theme = 'amcat'
        else:
            theme = getattr(request.user.get_profile(), 'theme', 'amcat').lower().replace(" ", "_")
>>>>>>> 08a2ca34
    return locals()<|MERGE_RESOLUTION|>--- conflicted
+++ resolved
@@ -35,16 +35,10 @@
     announcement = get_announcement(request)
     warning = AmCAT.get_instance().server_warning
     notice = session_pop(request.session, "notice")
-<<<<<<< HEAD
-    if request.user.is_anonymous():
-        theme = 'amcat'
-    else:
-        theme = getattr(request.user.userprofile, 'theme', 'amcat').lower().replace(" ", "_")
-=======
     if hasattr(request, 'user'):
         if request.user.is_anonymous():
             theme = 'amcat'
         else:
-            theme = getattr(request.user.get_profile(), 'theme', 'amcat').lower().replace(" ", "_")
->>>>>>> 08a2ca34
+            theme = getattr(request.user.userprofile, 'theme', 'amcat').lower().replace(" ", "_")
+
     return locals()