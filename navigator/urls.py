--- conflicted
+++ resolved
@@ -50,11 +50,7 @@
     url(r'^user/change-password$', password_change, name='user-change-password',
         kwargs=dict(
             template_name="change_password.html",
-<<<<<<< HEAD
             post_change_redirect='navigator:change-password-done'
-=======
-            post_change_redirect='./change-password-done'
->>>>>>> a72df579
         )),
     url(r'^user/change-password-done$', password_change_done, name='change-password-done',
         kwargs=dict(
