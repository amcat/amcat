{% load menu %}
{% load misc %}
{% load compress %}
{% load staticfiles %}
<!DOCTYPE html>
<html>
  <head>
    <title>AmCAT Navigator 3 - {% block title %}Beta{% endblock %}</title>
    <meta name="viewport" content="width=device-width, initial-scale=1.0">

    <link rel="shortcut icon" href="{{ MEDIA_URL  }}img/amcat/favicon.png">

    <!--  CSS -->
    {% compress css %}
<<<<<<< HEAD
        <!-- Bower dependencies -->
        <link href="{% static 'components/bootstrap/dist/css/bootstrap.css' %}" rel="stylesheet" type="text/css"  />
        <link href="{% static 'components/datatables/media/css/jquery.dataTables.css' %}" rel="stylesheet" type="text/css"  />
        <link href="{% static 'components/pnotify/pnotify.core.css' %}" rel="stylesheet" type="text/css"  />

        <!-- AmCAT code -->
        <link href="{% static 'css/forms.css' %}" rel="stylesheet" type="text/css"  />
        <link href="{% static 'css/tabs.css' %}" rel="stylesheet" type="text/css"  />
        <link href="{% static 'css/jquery.multiselect.css' %}" rel="stylesheet" type="text/css"  />
        <link href="{% static 'css/jquery.multiselect.filter.css' %}" rel="stylesheet" type="text/css"  />
        <link href="{% static 'css/amcat.css' %}" rel="stylesheet" type="text/css"  />
        <link href="{% static 'css/jquery-ui.css' %}" rel="stylesheet" type="text/css"  />
=======
    <link href="{% static 'css/bootstrap.css' %}" rel="stylesheet" type="text/css"  />
    <link href="{% static 'css/datatables.css' %}" rel="stylesheet" type="text/css"  />
    <link href="{% static 'css/forms.css' %}" rel="stylesheet" type="text/css"  />
    <link href="{% static 'css/tabs.css' %}" rel="stylesheet" type="text/css"  />
    <link href="{% static 'css/jquery-ui.css' %}" rel="stylesheet" type="text/css"  />
    <link href="{% static 'css/jquery.multiselect.css' %}" rel="stylesheet" type="text/css"  />
    <link href="{% static 'css/jquery.multiselect.filter.css' %}" rel="stylesheet" type="text/css"  />
    <link href="{% static 'css/jquery.pnotify.default.css' %}"
    media="all" rel="stylesheet" type="text/css" />
    <link href="{% static 'css/amcat.css' %}" rel="stylesheet" type="text/css"  />
>>>>>>> b075be3e
    {% endcompress %}
    {% if theme %}
      <link href="{% static 'css/theme_' %}{{theme}}.css" rel="stylesheet" type="text/css"  />
    {% endif %}
    {% block css %}{% endblock %}

    <!--  Javascript -->
    {% compress js %}
        <script type="text/javascript" src="{% static 'components/jquery/dist/jquery.js' %}"></script>
        <script type="text/javascript" src="{% static 'components/jquery-ui/ui/jquery-ui.js' %}"></script>
        <script type="text/javascript" src="{% static 'components/datatables/media/js/jquery.dataTables.js' %}"></script>
        <script type="text/javascript" src="{% static 'components/bootstrap/dist/js/bootstrap.js' %}"></script>
        <script type="text/javascript" src="{% static 'components/bootstrap/js/scrollspy.js' %}"></script>
        <script type="text/javascript" src="{% static 'components/pnotify/pnotify.core.js' %}"></script>
        <script type="text/javascript" src="{% static 'components/pnotify/pnotify.nonblock.js' %}"></script>

        <!-- AmCAT code -->
        <script type="text/javascript" src="{% static 'js/jquery.multiselect.js' %}"></script>
        <script type="text/javascript" src="{% static 'js/jquery.multiselect.filter.js' %}"></script>
        <script type="text/javascript" src="{% static 'js/jquery.dataTables.plugins.js' %}"></script>
        <script type="text/javascript" src="{% static 'js/amcat.js' %}"></script>
        <script type="text/javascript" src="{% static 'js/amcat.datatables.js' %}"></script>
    {% endcompress %}
    {% block javascript %}{% endblock %}

  </head>
  <body>
    <!-- navbar -->
    <header class="navbar navbar-default" role="navigation">
      <div class="container">
        <div class="navbar-header">
          <button type="button" class="navbar-toggle" data-toggle="collapse" data-target=".navbar-collapse">
            <span class="sr-only">Toggle navigation</span>
            <span class="icon-bar"></span>
            <span class="icon-bar"></span>
            <span class="icon-bar"></span>
          </button>

        </div>
        <div class="navbar-collapse collapse">

          <ul class="nav navbar-nav navbar-right">
	    {% include "main_menu.html" %}
          </ul>
          <ul class="nav navbar-nav">
	    {% block contextmenu %}
	    {% endblock %}
          </ul>
	  <a href="{% url 'index' %}">
            <div class="nav navbar-brand navbar-right">
	      <h1>AmCAT Navigator</h1>
	      <h2>3.3.0-rc1</h2>
	    </div>
	  </a>
	</div>
      </div>
    </header>

    <!-- main contents -->
    <div id="content" class="container">


      {% if breadcrumbs %}
      <ol class="breadcrumb">
	{% for name, url in breadcrumbs %}
	{% if forloop.last %}
	<li><b>{{ name }}</b></li>
	{% else %}
	<li><a href="{{ url }}">{{ name }}</a></li>
	{% endif %}
	{% endfor %}
      </ol>
      {% endif %}
      <div id="notifications">
	{% block notification %}
	{% if notification %}
	<div class="alert alert-success">
	  {{ notification }}
	</div>
	{% endif %}
	{% endblock %}
      </div>

      <div class="btn-group" style="margin-bottom: 1em">
	{% block actions %}{% endblock %}
      </div>

      <div style="margin-bottom: 1em">
	{% block details %}{% endblock %}
      </div>

      {% block contentcontainer %}
      {% block content %}<h1>Sorry, this feature is not yet implemented.</h1>{% endblock %}
      {% endblock %}
    </div>
  </body>
</html>

{% if notice %}
    <script type="text/javascript">
        $(function(){ $.pnotify({{ notice|safe }}); });
    </script>
{% endif %}

{% if announcement %}
<script type="text/javascript">
  $(function(){
  $.pnotify({
  title: 'AmCAT Announcement',
  text: '{{announcement|safe}}',
  type: 'info',
  hide: false,
  });
  });
</script>
{% endif %}<|MERGE_RESOLUTION|>--- conflicted
+++ resolved
@@ -12,7 +12,6 @@
 
     <!--  CSS -->
     {% compress css %}
-<<<<<<< HEAD
         <!-- Bower dependencies -->
         <link href="{% static 'components/bootstrap/dist/css/bootstrap.css' %}" rel="stylesheet" type="text/css"  />
         <link href="{% static 'components/datatables/media/css/jquery.dataTables.css' %}" rel="stylesheet" type="text/css"  />
@@ -25,18 +24,6 @@
         <link href="{% static 'css/jquery.multiselect.filter.css' %}" rel="stylesheet" type="text/css"  />
         <link href="{% static 'css/amcat.css' %}" rel="stylesheet" type="text/css"  />
         <link href="{% static 'css/jquery-ui.css' %}" rel="stylesheet" type="text/css"  />
-=======
-    <link href="{% static 'css/bootstrap.css' %}" rel="stylesheet" type="text/css"  />
-    <link href="{% static 'css/datatables.css' %}" rel="stylesheet" type="text/css"  />
-    <link href="{% static 'css/forms.css' %}" rel="stylesheet" type="text/css"  />
-    <link href="{% static 'css/tabs.css' %}" rel="stylesheet" type="text/css"  />
-    <link href="{% static 'css/jquery-ui.css' %}" rel="stylesheet" type="text/css"  />
-    <link href="{% static 'css/jquery.multiselect.css' %}" rel="stylesheet" type="text/css"  />
-    <link href="{% static 'css/jquery.multiselect.filter.css' %}" rel="stylesheet" type="text/css"  />
-    <link href="{% static 'css/jquery.pnotify.default.css' %}"
-    media="all" rel="stylesheet" type="text/css" />
-    <link href="{% static 'css/amcat.css' %}" rel="stylesheet" type="text/css"  />
->>>>>>> b075be3e
     {% endcompress %}
     {% if theme %}
       <link href="{% static 'css/theme_' %}{{theme}}.css" rel="stylesheet" type="text/css"  />
@@ -142,14 +129,14 @@
 {% endif %}
 
 {% if announcement %}
-<script type="text/javascript">
-  $(function(){
-  $.pnotify({
-  title: 'AmCAT Announcement',
-  text: '{{announcement|safe}}',
-  type: 'info',
-  hide: false,
-  });
-  });
+    <script type="text/javascript">
+        $(function(){
+            $.pnotify({
+                title: 'AmCAT Announcement',
+                text: '{{announcement|safe}}',
+                type: 'info',
+                hide: false
+            });
+        });
 </script>
 {% endif %}