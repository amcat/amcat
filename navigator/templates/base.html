--- conflicted
+++ resolved
@@ -103,11 +103,7 @@
 	  <a href="{% url 'navigator:index' %}">
             <div class="nav navbar-brand navbar-right">
 	      <h1>AmCAT Navigator</h1>
-<<<<<<< HEAD
-	      <h2>3.4-rc1</h2>
-=======
 	      <h2>{{amcat_version}}</h2>
->>>>>>> ed291a93
 	    </div>
 	  </a>
 	</div>
