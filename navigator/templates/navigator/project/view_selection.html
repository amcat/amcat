 
<form method="POST" target="formpost" action="url_overwritten_by_js" id="selectionform">
    {% csrf_token %}
    <input type="hidden" name="output" value="json-html" />
    {{ form.projects.as_hidden }}
  <table border=0 class="form-table">
    <tr>
<<<<<<< HEAD
        <td>Show only:</td>
        <td>{% include "navigator/selection/articlesets.html" %}</td>
        <td></td>
=======
        <td>Limit context to:</td>
        <td colspan="2">{% include "navigator/selection/articlesets.html" %}</td>
>>>>>>> 3064c008
    </tr>
    <tr>
        <td style="width:70px">
            <label>Article Set: </label>
        </td>
        <td style="width:400px; min-width:380px;">
            {{ form.articlesets }}
        </td>
         <td rowspan="6" style="vertical-align:top">
    
        <!-- <button id="save-query-button">Save Form</button>
        <button id="load-query-button">Load Stored Form</button> -->
        <div id="tabs">
                <ul>
                    <li><a href="#query-form">Keyword Search</a></li>
                    <li><a href="#articleid-form">Article IDs</a></li>
                </ul>
                <div id="query-form">
                    <label>Keyword Search string(s)</label> <a id="help-link" href="#">Search Syntax Help</a><br />
                    {{ form.query }}
                    <div><input name="include-all" type="checkbox"></input> Include amount of all articles</div>
                    <div><input name="include-non-matching" type="checkbox"></input> Include amount of non-matching articles</div>
                </div>
                <div id="articleid-form">
                    <label>Article IDs</label> <br />
                    {{ form.articleids }}
                </div>
            </div>
        </td>
    </tr>
    <tr>
        <td>
            <label>Date: </label>
        </td>
        <td>
            <select name="datetype" id="id_datetype">
                <option selected="selected" value="all">All Dates</option>
                <option value="on">On</option>
                <option value="after">After</option>
                <option value="between">Between</option>
                <option value="before">Before</option>
            </select>
            <span id="date-start" style="display:none">Start: {{ form.startDate }} </span>
            <span id="date-end" style="display:none"> End: {{ form.endDate }}</span> 
            <span id="date-on" style="display:none">{{ form.onDate }}</span> 
        </td>
    </tr>
    <tr>
        <td>
            <label>Medium:</label>
        </td>
        <td>
            {{ form.mediums }}
        </td>
    </tr>
    <tr>
        <td style="padding-top:30px">
            <label>Output:</label>
        </td>
        <td style="padding-top:30px; min-height:50px">
            <div id="webscripts">
                {% for out in outputs %}
                    <input type="radio" name="webscriptToRun" id="{{out.id}}" value="{{out.id}}" checked="checked" />
                    <label for="{{out.id}}">{{out.name}}</label>
                {% endfor %}
            </div>
        </td>
    </tr>
    <tr>
        <td></td>
        <td class="output-options-td">
         {% for out in outputs %}
             <div id="options-{{out.id}}" class="output-options">
                {{out.formAsHtml}}
            </div>
        {% endfor %}
        <div id="options-radio-additional" class="output-options">
            
        </div>
        </td>
    </tr>
    <tr>
        <td></td>
        <td style="vertical-align:bottom">
            <input type="submit" value="Submit" id="form-submit" />
        </td>
    </tr>
  </table>
    <script type="text/javascript">
     $(document).ready(function(){
        amcat.selection.apiUrl = "{% url "api" %}";
     });
     </script>
    <span id="query-time"></span>
  <!-- <div id="form-errors"></div> -->
  </form>
   
   <div id="select-message" class="message"></div>
   <div id="select-result"></div>
   
   <iframe name="formpost" style="display:none"></iframe>
   
   <div id="dialog-message" style="display:none">
    <div id="dialog-message-content"></div>
    <div id="dialog-message-status"></div>
   </div>
   
   {% include "navigator/selection/querysyntax.html" %}<|MERGE_RESOLUTION|>--- conflicted
+++ resolved
@@ -5,14 +5,8 @@
     {{ form.projects.as_hidden }}
   <table border=0 class="form-table">
     <tr>
-<<<<<<< HEAD
         <td>Show only:</td>
-        <td>{% include "navigator/selection/articlesets.html" %}</td>
-        <td></td>
-=======
-        <td>Limit context to:</td>
         <td colspan="2">{% include "navigator/selection/articlesets.html" %}</td>
->>>>>>> 3064c008
     </tr>
     <tr>
         <td style="width:70px">
