###########################################################################
#          (C) Vrije Universiteit, Amsterdam (the Netherlands)            #
#                                                                         #
# This file is part of AmCAT - The Amsterdam Content Analysis Toolkit     #
#                                                                         #
# AmCAT is free software: you can redistribute it and/or modify it under  #
# the terms of the GNU Affero General Public License as published by the  #
# Free Software Foundation, either version 3 of the License, or (at your  #
# option) any later version.                                              #
#                                                                         #
# AmCAT is distributed in the hope that it will be useful, but WITHOUT    #
# ANY WARRANTY; without even the implied warranty of MERCHANTABILITY or   #
# FITNESS FOR A PARTICULAR PURPOSE. See the GNU Affero General Public     #
# License for more details.                                               #
#                                                                         #
# You should have received a copy of the GNU Affero General Public        #
# License along with AmCAT.  If not, see <http://www.gnu.org/licenses/>.  #
###########################################################################
import tempfile, os
from urllib import urlencode
import base64
from django.core.files.uploadedfile import SimpleUploadedFile

from django.utils.datastructures import MultiValueDict
from django.core.urlresolvers import reverse
from django.shortcuts import redirect
from django.views.generic.edit import FormMixin, ProcessFormView
from django.views.generic.base import TemplateResponseMixin
from django.http import HttpResponse
from django import forms
from django.db import models
from django.http import QueryDict

from amcat.tools.table import table3
from amcat.tools.progress import ProgressMonitor
from amcat.models.task import TaskHandler, IN_PROGRESS
from amcat.amcatcelery import app

class CeleryProgressUpdater(object):
    def __init__(self, task_id):
        self.task_id = task_id
    def update(self, monitor):
        app.backend.store_result(
            self.task_id,
            {"completed": monitor.percent, "message": monitor.message},
            IN_PROGRESS
        )

class ScriptHandler(TaskHandler):
    def get_form_kwargs(self):
        """
        Get the kwargs to pass to the form for this script. By default, returns the task
        arguments.

        - 'data' list entries converted into a querydict.
        - 'files' list entries converted to File objects
        """
        kwargs = self.task.arguments.copy() # don't modify self.task.arguments['data']
        if 'data' in kwargs:
            d = QueryDict('').copy()
            for k, v in kwargs['data'].iteritems():
                if isinstance(v, list):
                    d.setlist(k, v)
                else:
                    d[k] = v
            kwargs['data'] = d

        # Convert file dictionaries (as supplied by get_temporary_file_dict) to
        # SimpleUploadedFile objects which Django understands.
        if 'files' in kwargs:
            files = MultiValueDict(kwargs['files'])
            for filedict_list in files.viewvalues():
                for i, fdict in enumerate(filedict_list):
                    if isinstance(fdict, dict):
                        fdict = dict(fdict)
                        fdict["content"] = open(fdict["path"], "rb").read()
                        filedict_list[i] = SimpleUploadedFile.from_dict(fdict)
            kwargs['files'] = files

        return kwargs

    def get_script(self):
        script_cls = self.task.get_class()
        kwargs = self.get_form_kwargs()
        form = script_cls.options_form(**kwargs)
        return script_cls(form)

    def run_task(self):
        script = self.get_script()
        script.progress_monitor = ProgressMonitor()
<<<<<<< HEAD
        script.progress_monitor.add_listener(CeleryProgressUpdater(str(self.task.uuid)).update)
=======
        script.progress_monitor.add_listener(CeleryProgressUpdater(self.task.uuid).update)
        script.task = self.task
>>>>>>> 34e5a0fa
        result = script.run()
        if isinstance(result, models.Model):
            result = result.pk
        return result

    def get_redirect(self):
        """Default: provide redirect to download location"""
        return ("{}/{self.task.uuid}".format(reverse("api:api-v4-taskresult"), **locals()), 
                "Download results")

    def get_response(self):
        """Default: instantiate the script and ask it to provide response"""
        result = self.task._get_raw_result()
        if isinstance(result, dict) and result.get('type') == 'download':
            data = base64.b64decode(result['data'])
            response = HttpResponse(data, content_type=result['content_type'], status=200)
            response['Content-Disposition'] = 'attachment; filename="{filename}"'.format(**result)
            return response
        else:

            response = HttpResponse(result, content_type='application/json', status=200)
            return response

def get_temporary_file_dict(fo):
    """
    Creates a non-deleting, named, temporary file for `fo`.

    @type fo: method .chunks() should return list of list of bytes
    @rtype: string
    """
    with tempfile.NamedTemporaryFile(delete=False) as dest:
        for chunk in fo.chunks():
            dest.write(chunk)

    os.chmod(dest.name, 0644)
    return {
        "filename": fo.name,
        "path": dest.name,
        "content_type": fo.content_type
    }

class ScriptMixin(FormMixin):
    script = None # plugin/script to base the view on

    def get_script(self):
        return self.script

    def get_form_class(self):
        return self.get_script().options_form

    def get_initial(self):
        initial = {k.replace("_id", ""): v for (k, v) in self.kwargs.iteritems()}
        initial.update(super(ScriptMixin, self).get_initial())
        return initial

    def run_form_delayed(self, project, handler=ScriptHandler):
        """
        Run the given form as a celery task
        @param project: the context project
        @param handler: the handler (see amcat.models.Task)
        """
        # Get kwargs and deal with querydict lists (which json truncates since
        # it thinks it's a dict)
        kwargs = self.get_form_kwargs()
        if isinstance(kwargs.get('data'), QueryDict):
            kwargs['data'] = dict(kwargs['data'].iterlists())

        # Convert file objects to temporary filenames
        if isinstance(kwargs.get('files'), MultiValueDict):
            for file_object_list in kwargs['files'].viewvalues():
                for i, fo in enumerate(file_object_list):
                    file_object_list[i] = get_temporary_file_dict(fo)
            kwargs['files'] = dict(kwargs['files'])

        task = handler.call(target_class=self.get_script(), arguments=kwargs,
                            project=project, user=self.request.user)
        url = reverse("navigator:task-details", args=[project.id, task.task.id])
        next = urlencode(dict(next=self.request.get_full_path()))
        return redirect("{url}?{next}".format(**locals()), permanent=False)

    def run_form(self, form):
        self.form = form
        self.script_object = self.get_script()(form)
        self.result =  self.script_object.run()
        self.success = True
        return self.result

    def form_valid(self, form):
        self.run_form(form)
        return super(ScriptMixin, self).form_valid(form)

    def get_context_data(self, **kwargs):
        context = super(ScriptMixin, self).get_context_data(**kwargs)
        context['script'] = self.get_script()
        context['script_name'] = self.get_script().name # for some reason {{ script.name }} in a template instantiates script...
        return context


class ScriptView(ProcessFormView, ScriptMixin, TemplateResponseMixin):
    pass


class TableExportMixin():

    def export_filename(self, form):
        """Return the filename to export as (without extension)"""
        return self.__class__.__name__

    def get_form_class(self):

        class ExportFormWrapper(self.script.options_form):
            format = forms.ChoiceField(choices = [(k, v.name) for (k,v) in table3.EXPORTERS.items()],
                                       label = "Export format")
        return ExportFormWrapper

    def form_valid(self, form):
        table = self.get_script().run_script(form)
        exporter = table3.EXPORTERS[form.cleaned_data["format"]]
        filename = "{fn}.{exporter.extension}".format(fn=self.export_filename(form), **locals())
        response = HttpResponse(content_type='text/csv', status=200)
        response['Content-Disposition'] = 'attachment; filename="{filename}"'.format(**locals())
        exporter.export(table, stream = response)
        return response<|MERGE_RESOLUTION|>--- conflicted
+++ resolved
@@ -88,12 +88,8 @@
     def run_task(self):
         script = self.get_script()
         script.progress_monitor = ProgressMonitor()
-<<<<<<< HEAD
         script.progress_monitor.add_listener(CeleryProgressUpdater(str(self.task.uuid)).update)
-=======
-        script.progress_monitor.add_listener(CeleryProgressUpdater(self.task.uuid).update)
         script.task = self.task
->>>>>>> 34e5a0fa
         result = script.run()
         if isinstance(result, models.Model):
             result = result.pk
