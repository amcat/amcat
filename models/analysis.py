###########################################################################
#          (C) Vrije Universiteit, Amsterdam (the Netherlands)            #
#                                                                         #
# This file is part of AmCAT - The Amsterdam Content Analysis Toolkit     #
#                                                                         #
# AmCAT is free software: you can redistribute it and/or modify it under  #
# the terms of the GNU Affero General Public License as published by the  #
# Free Software Foundation, either version 3 of the License, or (at your  #
# option) any later version.                                              #
#                                                                         #
# AmCAT is distributed in the hope that it will be useful, but WITHOUT    #
# ANY WARRANTY; without even the implied warranty of MERCHANTABILITY or   #
# FITNESS FOR A PARTICULAR PURPOSE. See the GNU Affero General Public     #
# License for more details.                                               #
#                                                                         #
# You should have received a copy of the GNU Affero General Public        #
# License along with AmCAT.  If not, see <http://www.gnu.org/licenses/>.  #
###########################################################################

"""
Model module for the Preprocessing queue

Articles on the preprocessing queue need to be checked to see if preprocessing
needs to be done.

See http://code.google.com/p/amcat/wiki/Preprocessing
"""
from __future__ import unicode_literals, print_function, absolute_import

from django.db import models, transaction

from amcat.tools.model import AmcatModel
from amcat.tools.djangotoolkit import receiver
from amcat.models.article import Article
from amcat.models.articleset import ArticleSetArticle, ArticleSet
from amcat.models.token import Token, Triple, Relation
from amcat.models.language import Language
from amcat.models.plugin import Plugin
from amcat.models.project import Project
from amcat.models.sentence import Sentence
from amcat.tools.djangotoolkit import get_or_create

from django.db.models.signals import post_save, post_delete
from django.db.models import Q

import logging; log = logging.getLogger(__name__)




class Analysis(AmcatModel):
    """Object representing an NLP 'preprocessing' analysis"""
    id = models.AutoField(db_column='analysis_id', primary_key=True)
    language = models.ForeignKey(Language)
    sentences = models.BooleanField(default=True)
    plugin = models.ForeignKey(Plugin, null=True)

    def get_script(self, **options):
        return self.plugin.get_instance(analysis=self, **options)

    class Meta():
        db_table = 'analyses'
        app_label = 'amcat'

    def __unicode__(self):
        return self.plugin.label if self.plugin else "No plugin available"

class AnalysisQueue(AmcatModel):
    """
    An article on the Analysis Queue needs to be checked for preprocessing
    """

    id = models.AutoField(primary_key=True)
    article = models.ForeignKey(Article)

    class Meta():
        db_table = 'analysis_queue'
        app_label = 'amcat'

    @classmethod
    def narticles_in_queue(cls, project):
        # subqueries for direct and indirect (via set) articles
        direct = Article.objects.filter(project=project).values("id")
        indirect = (ArticleSetArticle.objects.filter(articleset__project=project)
                    .values("article"))
        q = AnalysisQueue.objects.filter(Q(article__in=direct)
                                                | Q(article__in=indirect))
        # add count(distinct) manually - maybe possible through aggregate?
        q = q.extra(select=dict(n="count(distinct article_id)")).values_list("n")
        return q[0][0]


class AnalysisArticle(AmcatModel):
    """
    The Article Analysis table keeps track of which articles are / need to be preprocessed
    """

    id = models.AutoField(primary_key=True, db_column="article_analysis_id")

    article = models.ForeignKey(Article)
    analysis = models.ForeignKey(Analysis)
    started= models.BooleanField(default=False)
    done = models.BooleanField(default=False)
    delete = models.BooleanField(default=False)

    class Meta():
        db_table = 'analysis_articles'
        app_label = 'amcat'
        unique_together = ('article', 'analysis')

    @transaction.commit_on_success
    def store_analysis(self, tokens, triples=None):
        """
        Store the given tokens and triples for this articleanalysis, setting
        it to done=True if stored succesfully.
        """
        if self.done: raise Exception("Cannot store analyses when already done")
        from amcat.nlp.wordcreator import create_triples
        create_triples(tokens, triples)
        self.done = True
        self.save()


class AnalysisProject(AmcatModel):
    """
    Explicit many-to-many projects - analyses. Hopefully this can be removed
    when prefetch_related hits the main branch.
    """
    id = models.AutoField(primary_key=True)
    project = models.ForeignKey(Project)
    analysis = models.ForeignKey(Analysis)

    class Meta():
        app_label = 'amcat'
        db_table = "analysis_projects"
        unique_together = ('project', 'analysis')

    def narticles(self, **filter):
        # TODO: this is not very efficient for large projects!
        aids = set(self.project.get_all_articles())
        q = AnalysisArticle.objects.filter(article__in=aids, analysis=self.analysis)
        if filter: q = q.filter(**filter)
        return q.count()

class AnalysisSentence(AmcatModel):
    """
    Explicity many-to-many sentence - analysisarticle
    """
    id = models.AutoField(primary_key=True)
    analysis_article = models.ForeignKey(AnalysisArticle, related_name="sentences")
    sentence = models.ForeignKey(Sentence, related_name="analyses")
    
    class Meta():
        app_label = 'amcat'
        db_table = "analysis_sentences"
        unique_together = ('analysis_article', 'sentence')
<<<<<<< HEAD
    
    def __int__(self):
        return self.id
=======

    def _get_tokens(self, get_words=False):
        tokens = Token.objects.filter(sentence=self).select_related("word", "word__lemma")
        self._tokendict = dict((t.position, t) for t in tokens)
        return self._tokendict
        
    @property
    def tokendict(self):
        try:
            return self._tokendict
        except AttributeError:
            return self._get_tokens()

    def get_token(self, position):
        return self.tokendict[position]
        
    @property
    def triples(self):
        return list(Triple.objects.filter(parent__sentence=self).select_related("parent", "child", "relation"))
        
>>>>>>> 1054bc04
    
# Signal handlers to make sure the article analysis queue is filled
def add_to_queue(*aids):
    for aid in aids:
        AnalysisQueue.objects.create(article_id = aid)

@receiver([post_save, post_delete], Article)
def handle_article(sender, instance, **kargs):
    add_to_queue(instance.id)

@receiver([post_save, post_delete], ArticleSetArticle)
def handle_articlesetarticle(sender, instance, **kargs):
    add_to_queue(instance.article_id)

@receiver([post_save], Project)
def handle_project(sender, instance, **kargs11):
    add_to_queue(*instance.get_all_articles())

@receiver([post_save, post_delete], AnalysisProject)
def handle_projectanalysis(sender, instance, **kargs):
    add_to_queue(*instance.project.get_all_articles())

@receiver([post_save], ArticleSet)
def handle_articleset(sender, instance, **kargs):
    pass#add_to_queue(*(a.id for a in instance.articles.all().only("id")))


###########################################################################
#                          U N I T   T E S T S                            #
###########################################################################

from amcat.tools import amcattest

class TestAnalysis(amcattest.PolicyTestCase):

    def test_narticles_in_queue(self):
        # articles added to a project are on the queue
        p = amcattest.create_test_project()
        self.assertEqual(AnalysisQueue.narticles_in_queue(p), 0)
        [amcattest.create_test_article(project=p) for _i in range(10)]
        self.assertEqual(AnalysisQueue.narticles_in_queue(p), 10)

        # articles added to a set in the project are on the queue
        arts = [amcattest.create_test_article() for _i in range(10)]
        s = amcattest.create_test_set(project=p)
        self.assertEqual(AnalysisQueue.narticles_in_queue(p), 10)
        map(s.add, arts)
        self.assertEqual(AnalysisQueue.narticles_in_queue(p), 20)

    def test_article_trigger(self):
        """Is a created or update article in the queue?"""
        self._flush_queue()
        a = amcattest.create_test_article()
        self.assertIn(a.id,  self._all_articles())

        self._flush_queue()
        self.assertNotIn(a.id,  self._all_articles())
        a.headline = "bla bla"
        a.save()
        self.assertIn(a.id,  self._all_articles())


    def test_articleset_triggers(self):
        """Is a article added/removed from a set in the queue?"""

        a = amcattest.create_test_article()
        aset = amcattest.create_test_set()
        self._flush_queue()
        self.assertNotIn(a.id,  self._all_articles())

        aset.add(a)
        self.assertIn(a.id,  self._all_articles())

        self._flush_queue()
        aset.remove(a)
        self.assertIn(a.id, self._all_articles())

        self._flush_queue()
        aid = a.id
        a.delete()
        self.assertIn(aid, self._all_articles())


        b = amcattest.create_test_article()
        aset.add(b)
        self._flush_queue()
        aset.project = amcattest.create_test_project()
        aset.save()
        self.assertIn(b.id, self._all_articles())

    def test_project_triggers(self):
        """Check trigger on project (de)activation and analyses being added/removed from project?"""

        a,b = [amcattest.create_test_article() for _i in range(2)]
        s = amcattest.create_test_set(project=a.project)
        self.assertNotEqual(a.project, b.project)
        s.add(b)

        self._flush_queue()
        a.project.active=True
        a.project.save()
        self.assertIn(a.id, self._all_articles())
        self.assertIn(b.id, self._all_articles())

        self._flush_queue()
        n = amcattest.create_test_analysis()
        AnalysisProject.objects.create(project=a.project, analysis=n)
        self.assertIn(a.id, self._all_articles())
        self.assertIn(b.id, self._all_articles())




    @classmethod
    def _flush_queue(cls):
        """Flush the articles queue"""
        for sa in list(AnalysisQueue.objects.all()): sa.delete()

    @classmethod
    def _all_articles(cls):
        """List all articles on the queue"""
        return set([sa.article_id for sa in AnalysisQueue.objects.all()])

    def test_store_tokens(self):
        s = amcattest.create_test_analysis_sentence()
        t1 = amcattest.create_tokenvalue(analysis_sentence=s)
        s.analysis_article.store_analysis(tokens=[t1])
        aa = AnalysisArticle.objects.get(pk=s.analysis_article.id)
        self.assertEqual(aa.done,  True)
        token, = list(Token.objects.filter(sentence__analysis_article=aa))
        self.assertEqual(token.word.word, t1.word)
        self.assertRaises(aa.store_analysis, tokens=[t1])

    def test_store_triples(self):
        from amcat.models.token import TripleValues
        aa = amcattest.create_test_analysis_article()
        t1 = amcattest.create_tokenvalue(analysis_article=aa)
        t2 = amcattest.create_tokenvalue(analysis_sentence=t1.analysis_sentence, word="x")
        tr = TripleValues(t1.analysis_sentence, parent=t1.position, child=t2.position, relation='su')
        aa.store_analysis(tokens=[t1, t2], triples=[tr])
        aa = AnalysisArticle.objects.get(pk=aa.id)
        triple, = list(Triple.objects.filter(parent__sentence__analysis_article=aa))
        self.assertEqual(triple.parent.word.word, t1.word)
        self.assertEqual(triple.child.word.lemma.lemma, t2.lemma)
<|MERGE_RESOLUTION|>--- conflicted
+++ resolved
@@ -154,12 +154,6 @@
         app_label = 'amcat'
         db_table = "analysis_sentences"
         unique_together = ('analysis_article', 'sentence')
-<<<<<<< HEAD
-    
-    def __int__(self):
-        return self.id
-=======
-
     def _get_tokens(self, get_words=False):
         tokens = Token.objects.filter(sentence=self).select_related("word", "word__lemma")
         self._tokendict = dict((t.position, t) for t in tokens)
@@ -179,7 +173,8 @@
     def triples(self):
         return list(Triple.objects.filter(parent__sentence=self).select_related("parent", "child", "relation"))
         
->>>>>>> 1054bc04
+    def __int__(self):
+        return self.id
     
 # Signal handlers to make sure the article analysis queue is filled
 def add_to_queue(*aids):
