--- conflicted
+++ resolved
@@ -304,86 +304,6 @@
     ALLOWED_HOSTS.append("*")
     EMAIL_BACKEND = 'django.core.mail.backends.console.EmailBackend'
 
-<<<<<<< HEAD
-LOG_LEVEL = os.environ.get('DJANGO_LOG_LEVEL', 'DEBUG' if DEBUG else 'INFO')
-
-LOGGING = {
-    'version': 1,
-    'disable_existing_loggers': True,
-    'formatters': {
-        'color': {
-            '()': 'colorlog.ColoredFormatter',
-            'format': "%(log_color)s[%(asctime)s %(levelname)s %(name)s:%(lineno)s] %(message)s",
-            'log_colors': {
-                'DEBUG': 'bold_black',
-                'INFO': 'white',
-                'WARNING': 'yellow',
-                'ERROR': 'bold_red',
-                'CRITICAL': 'bold_red',
-            },
-        },
-
-
-        'standard': {
-            'format': "[%(asctime)s %(levelname)s %(name)s:%(lineno)s] %(message)s",
-            'datefmt': "%Y-%m-%d %H:%M:%S"
-        },
-    },
-    'handlers': {
-        'null': {
-            'level': LOG_LEVEL,
-            'class': 'django.utils.log.NullHandler',
-        },
-        'console': {
-            'level': LOG_LEVEL,
-            'class': 'logging.StreamHandler',
-            'formatter': 'color'
-        },
-    },
-    'loggers': {
-        'urllib3': {  # avoid annoying 'starting new connection' messages
-                      'handlers': ['console'],
-                      'propagate': True,
-                      'level': 'WARN',
-        },
-        'elasticsearch': {  # avoid annoying 'starting new connection' messages
-                            'handlers': ['console'],
-                            'propagate': True,
-                            'level': 'WARN',
-        },
-
-        'django': {
-            'handlers': ['console'],
-            'propagate': True,
-            'level': 'WARN',
-        },
-        'django.db.backends': {
-            'handlers': ['console'],
-            'level': 'WARN',
-            'propagate': False,
-        },
-        '': {
-            'handlers': ['console'],
-            'level': LOG_LEVEL,
-        },
-    }
-}
-
-if 'DJANGO_LOG_FILE' in os.environ:
-    LOG_FILE = os.environ['DJANGO_LOG_FILE']
-
-    LOGGING['handlers']['logfile'] = {
-        'level': LOG_LEVEL,
-        'class': 'logging.handlers.RotatingFileHandler',
-        'filename': LOG_FILE,
-        'maxBytes': 50000,
-        'backupCount': 2,
-        'formatter': 'color',
-    }
-    LOGGING['loggers']['']['handlers'] += ['logfile']
-
-=======
->>>>>>> 34e5a0fa
 # Pnotify is a javascript library to show (unintrusive) popups
 PNOTIFY_DEFAULTS = {
     "type": "info",
