--- conflicted
+++ resolved
@@ -323,9 +323,6 @@
         }
     }
 
-<<<<<<< HEAD
 
 import djcelery
 djcelery.setup_loader()
-=======
->>>>>>> fe4061cd
