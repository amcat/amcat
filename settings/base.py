--- conflicted
+++ resolved
@@ -38,12 +38,6 @@
     DEBUG = not (os.environ.get('APACHE_RUN_USER', '') == 'www-data'
                  or os.environ.get('UPSTART_JOB', '') == 'amcat_wsgi')
 
-<<<<<<< HEAD
-=======
-COMPRESS_ENABLED = os.environ.get("AMCAT_COMPRESS", not DEBUG) in (True, "1", "Y", "ON")
-COMPRESS_PARSER = 'compressor.parser.LxmlParser'
-
->>>>>>> 83b27adb
 LOCAL_DEVELOPMENT = not (os.environ.get('APACHE_RUN_USER', '') == 'www-data'
                          or os.environ.get('UPSTART_JOB', '') == 'amcat_wsgi')
 
