from __future__ import absolute_import
###########################################################################
#          (C) Vrije Universiteit, Amsterdam (the Netherlands)            #
#                                                                         #
# This file is part of AmCAT - The Amsterdam Content Analysis Toolkit     #
#                                                                         #
# AmCAT is free software: you can redistribute it and/or modify it under  #
# the terms of the GNU Affero General Public License as published by the  #
# Free Software Foundation, either version 3 of the License, or (at your  #
# option) any later version.                                              #
#                                                                         #
# AmCAT is distributed in the hope that it will be useful, but WITHOUT    #
# ANY WARRANTY; without even the implied warranty of MERCHANTABILITY or   #
# FITNESS FOR A PARTICULAR PURPOSE. See the GNU Affero General Public     #
# License for more details.                                               #
#                                                                         #
# You should have received a copy of the GNU Affero General Public        #
# License along with AmCAT.  If not, see <http://www.gnu.org/licenses/>.  #
###########################################################################

from .base import *
from .misc import *
from .elastic import *
<<<<<<< HEAD
=======
from .log import *
from .scraping_celery import *
>>>>>>> 34e5a0fa

try:
    from .private import *
except ImportError:
    pass<|MERGE_RESOLUTION|>--- conflicted
+++ resolved
@@ -21,11 +21,8 @@
 from .base import *
 from .misc import *
 from .elastic import *
-<<<<<<< HEAD
-=======
 from .log import *
 from .scraping_celery import *
->>>>>>> 34e5a0fa
 
 try:
     from .private import *
