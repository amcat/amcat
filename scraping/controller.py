--- conflicted
+++ resolved
@@ -80,11 +80,7 @@
         self.errors = {}
         result = []
         units = scraper.get_units()
-<<<<<<< HEAD
-       
-=======
-
->>>>>>> c86d06e2
+
         for (unit, exception) in units:
             log.info("recieved unit {}, error: {}".format(unit,exception))
             if exception:                    
