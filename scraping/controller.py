###########################################################################
#          (C) Vrije Universiteit, Amsterdam (the Netherlands)            #
#                                                                         #
# This file is part of AmCAT - The Amsterdam Content Analysis Toolkit     #
#                                                                         #
# AmCAT is free software: you can redistribute it and/or modify it under  #
# the terms of the GNU Affero General Public License as published by the  #
# Free Software Foundation, either version 3 of the License, or (at your  #
# option) any later version.                                              #
#                                                                         #
# AmCAT is distributed in the hope that it will be useful, but WITHOUT    #
# ANY WARRANTY; without even the implied warranty of MERCHANTABILITY or   #
# FITNESS FOR A PARTICULAR PURPOSE. See the GNU Affero General Public     #
# License for more details.                                               #
#                                                                         #
# You should have received a copy of the GNU Affero General Public        #
# License along with AmCAT.  If not, see <http://www.gnu.org/licenses/>.  #
###########################################################################

"""
Module for controlling scrapers
"""

import logging; log = logging.getLogger(__name__)
from cStringIO import StringIO

from amcat.tools.toolkit import to_list, retry
from amcat.tools.multithread import distribute_tasks, QueueProcessorThread, add_to_queue_action
from amcat.tools import amcatlogging

from amcat.scripts.maintenance.deduplicate import DeduplicateScript

from django.db import transaction

import traceback
from pprint import pformat

class Controller(object):
    """
    Controller class

    A Controller must define a scrape(scraper) method that controls the
    scraping by that scraper
    """

    def __init__(self, articleset=None):
        self.articleset = articleset

    def scrape(self, scraper):
        """Run the given scraper using the control logic of this controller"""
        raise NotImplementedError()

    def save(self, article):
        log.debug("Saving article %s" % article)
        article.save()

        articleset = article.scraper.articleset if hasattr(article, 'scraper') else self.articleset
        log.debug("Adding article %r to articleset %r" % (article.id, articleset))
        if articleset:
            articleset.add(article)
            articleset.save()
           
        log.debug("Done")
        return article


class SimpleController(Controller):
    """Simple implementation of Controller"""
    @to_list
    def scrape(self, scraper):
        for unit in scraper.get_units():
            for article in scraper.scrape_unit(unit):
                yield self.save(article)
   


class RobustController(Controller):
    """More robust implementation of Controller with sensible transaction management"""

    @to_list
    def scrape(self, scraper):
        log.info("RobustController starting scraping for scraper {}".format(scraper))
        result = []


        for unit in self.get_units(scraper):
            log.debug("{scraper} received unit {unit}".format(**locals()))
            for article in self.scrape_unit(scraper, unit):
                result.append(article)

        log.info("Scraping %s finished, %i articles" % (scraper, len(result)))

        if not result:
            raise Exception("returned 0 units")
        
        return result


    def get_units(self, scraper):
        try:
            for unit in scraper.get_units():
                yield unit
        except Exception:
            log.exception("exception within get_units")

    @transaction.commit_on_success
    def scrape_unit(self, scraper, unit):
        try:
            scrapedunits = list(scraper.scrape_unit(unit))
        except Exception as e:
            log.exception("exception within scrape_unit")
            return

        if len(scrapedunits) == 0:
            log.warning("scrape_unit returned 0 units")
        
        for unit in scrapedunits:
            self.save(unit)
            yield unit
        


class ThreadedController(Controller):
    """Threaded implementation of Controller

    Uses multithread to distribute units over threads, and sets up a committer
    task to save the documents.
    """
    def __init__(self, articleset=None, nthreads=4):
        super(ThreadedController, self).__init__(articleset)
        self.nthreads = nthreads

    def _scrape_to_queue(self, scraper, queue):
        """
        Start and join the multithreaded processing of the scraper,
        placing resulting documents on the given queue for saving
        """
        distribute_tasks(tasks=scraper.get_units(), action=scraper.scrape_unit,
                         nthreads=self.nthreads, retry_exceptions=3,
                         output_action=add_to_queue_action(queue))


    def scrape(self, scraper):
        result = []
        qpt = QueueProcessorThread(self.save, name="Storer", output_action=result.append)
        qpt.start()
        self._scrape_to_queue(scraper, qpt.input_queue)
        qpt.input_queue.done=True
        qpt.input_queue.join()
        return result


def scrape_logged(controller, scrapers, deduplicate = False, trash_project_id = None):
    """Use the controller to scrape the given scrapers.

    @return: a tuple (counts, log)
             counts: a mapping of number of articles scraper per scraper
             log: a string representation of the log messages from the scrapers
    """

    from sentry.client.handlers import SentryHandler
    amcatlogging.install_handler(SentryHandler())

    counts = dict((s, 0) for s in scrapers)
    log_stream = StringIO()
    with amcatlogging.install_handler(logging.StreamHandler(stream=log_stream)):
        for s in scrapers:
            try:
                for a in controller.scrape(s):
                    counts[s] += 1
            except Exception:
<<<<<<< HEAD
                log.exception("scraping failed")
=======
                log.exception("scraper failed")
>>>>>>> 124a2c91

            if deduplicate == True:
                options = {
                    'first_date' : s.options['date'],
                    'last_date' : s.options['date'],
                    'articleset' : s.articleset.id,
                    'recycle_bin_project' : trash_project_id
                    }
                DeduplicateScript(**options).run(None)
                
    return counts, log_stream.getvalue()




###########################################################################
#                          U N I T   T E S T S                            #
###########################################################################

from amcat.tools import amcattest, amcatlogging
from amcat.scraping.scraper import Scraper
from amcat.models.article import Article
from datetime import date

class _TestScraper(Scraper):
    medium_name = 'xxx'
    def __init__(self, project=None,articleset=None, n=10):
        if project is None:
            project = amcattest.create_test_project()
        if articleset is None:
            articleset = amcattest.create_test_set()
        super(_TestScraper, self).__init__(articleset=articleset.id,project=project.id)
        self.n = n

    def _get_units(self):
        return range(self.n)
    def _scrape_unit(self, unit):
        yield Article(headline=str(unit), date=date.today())

class TestController(amcattest.PolicyTestCase):
    def test_scraper(self):
        """Does the simple controller and saving work?"""
        p = amcattest.create_test_project()
        s = amcattest.create_test_set()
        c = SimpleController()
        ts = _TestScraper(project=p,articleset=s)
       
        articles = c.scrape(ts)
        self.assertEqual(p.articles.count(), ts.n)
        self.assertEqual(set(articles), set(p.articles.all()))
        self.assertEqual(s, ts.articleset)

    def test_set(self):
        """Are scraped articles added to the set?"""
        p = amcattest.create_test_project()
        s = amcattest.create_test_set()
        c = SimpleController(s)
        ts = _TestScraper(project=p,articleset=s)
        c.scrape(ts)
        self.assertEqual(p.articles.count(), ts.n)
        self.assertEqual(s.articles.count(), ts.n)

    def test_threaded(self):
        """Does the threaded controller and saving work?"""
        p = amcattest.create_test_project()
        from Queue import Queue
        q = Queue()
        c = ThreadedController()
        ts = _TestScraper(project=p)
        # Multithreaded saving does not work in unit test, so save in-thread
        # See below for a 'production test'
        c._scrape_to_queue(ts, q)
        while not q.empty():
            c.save(q.get())
        self.assertEqual(p.articles.count(), ts.n)

class _ErrorArticle(object):
    def save(self):
        list(Article.objects.raw("This is not valid SQL"))
       
class _ErrorScraper(Scraper):
    medium_name = 'xxx'
    def _get_units(self):
        return [1,2]
    def _scrape_unit(self, unit):
        if unit == 1:
            yield _ErrorArticle()
        else:
            yield Article(headline=str(unit), date=date.today())
       
class TestRobustController(amcattest.PolicyTestCase):
    def test_rollback(self):
        c = RobustController()
        p = amcattest.create_test_project()
        s = _ErrorScraper(project=p.id)
        list(c.scrape(s))
        self.assertEqual(p.articles.count(), 1)
       
       

def production_test_multithreaded_saving():
    """
    Test whether multithreaded saving works.
    Threaded commit does not work in unit test, code below actually creates
        projects and articles, so run on test database only!
    """
    from amcat.models.project import Project
    import threading
    p = Project.objects.get(pk=2)
    s = amcattest.create_test_set(project=p)
    log.info("Created article set {s.id}".format(**locals()))
    c = ThreadedController(s)
    ts = _TestScraper(projectid=p.id)
    articles = c.scrape(ts)
    assert s.articles.count() == ts.n
    assert articles is not None
    assert set(s.articles.all()) == set(articles)

    log.info("[OK] Production test Multithreaded Saving passed")

def production_test_logged_multithreaded_error():
    """
    Test whether multithreaded saving works.
    Threaded commit does not work in unit test, code below actually creates
        projects and articles, so run on test database only!
    """
    from amcat.models.project import Project
    from amcat.tests.test_scraping import TestDatedScraper, TestErrorScraper
    p = Project.objects.get(pk=2)

    s1 = TestDatedScraper(date = date.today(), project=p.id)
    s2 = TestErrorScraper(date = date.today(), project=p.id)

    counts, log = scrape_logged(ThreadedController(), [s2])

    print("Scraping finished:")
    for c, n in counts.items():
        print("%s : %i" % (c.__class__.__name__, n))
    if log:
        print("\nDetails:\n%s" % log)
    import time;time.sleep(.1)


if __name__ == '__main__':
    #production_test_multithreaded_saving()
    amcatlogging.setup()
    production_test_logged_multithreaded_error()<|MERGE_RESOLUTION|>--- conflicted
+++ resolved
@@ -169,11 +169,7 @@
                 for a in controller.scrape(s):
                     counts[s] += 1
             except Exception:
-<<<<<<< HEAD
-                log.exception("scraping failed")
-=======
                 log.exception("scraper failed")
->>>>>>> 124a2c91
 
             if deduplicate == True:
                 options = {
