# -*- coding: utf-8 -*-
from __future__ import unicode_literals, print_function, absolute_import
###########################################################################
#          (C) Vrije Universiteit, Amsterdam (the Netherlands)            #
#                                                                         #
# This file is part of AmCAT - The Amsterdam Content Analysis Toolkit     #
#                                                                         #
# AmCAT is free software: you can redistribute it and/or modify it under  #
# the terms of the GNU Affero General Public License as published by the  #
# Free Software Foundation, either version 3 of the License, or (at your  #
# option) any later version.                                              #
#                                                                         #
# AmCAT is distributed in the hope that it will be useful, but WITHOUT    #
# ANY WARRANTY; without even the implied warranty of MERCHANTABILITY or   #
# FITNESS FOR A PARTICULAR PURPOSE. See the GNU Affero General Public     #
# License for more details.                                               #
#                                                                         #
# You should have received a copy of the GNU Affero General Public        #
# License along with AmCAT.  If not, see <http://www.gnu.org/licenses/>.  #
###########################################################################

from urllib import quote_plus, unquote_plus
from urllib2 import HTTPError

INDEX_URL = "https://www.google.nl/search?num=100&hl=nl&safe=off&site=&source=hp&q={q}&oq={q}&gs_l=hp.3...1076.22599.0.26117.63.46.17.0.0.0.127.3464.40j6.46.0...0.0...1c.1.MstGCgM_e98"

from amcat.scraping.document import HTMLDocument
from amcat.scraping.scraper import HTTPScraper

class GoogleScraper(HTTPScraper):
    query=""
    article_url_pattern=""

    def __init__(self,*args,**kwargs):
        super(GoogleScraper,self).__init__(*args,**kwargs)
        self.query = quote_plus(self.query)

    def _get_units(self):



        self.query = quote_plus(self.query)
        start = 0
        index_url = INDEX_URL.format(q=self.query)
        index = self.getdoc(index_url) 
        while index.cssselect("#rso li.g"):
            for unit in index.cssselect('#rso li.g'):
                href = unit.cssselect('a.l')[0].get('href')
                if self.article_url_pattern.search(href):
                    doc = HTMLDocument(url=href)
                    try:
                        doc.prepare(self)
                    except HTTPError as e:
                        print(e)
                        continue
<<<<<<< HEAD
                    yield doc
            try:
                index = self.getdoc(urljoin("https://www.google.nl",index.cssselect("#nav a")[-1].get('href')))
            except HTTPError as e:
                print(e)
                print(dir(e))
=======
                    else:
                        if self.query in doc.text_content():
                            yield doc
            index = self.getdoc(urljoin("https://www.google.nl",index.cssselect("#nav a")[-1].get('href')))
>>>>>>> 0e25c95e

<|MERGE_RESOLUTION|>--- conflicted
+++ resolved
@@ -53,17 +53,9 @@
                     except HTTPError as e:
                         print(e)
                         continue
-<<<<<<< HEAD
-                    yield doc
-            try:
-                index = self.getdoc(urljoin("https://www.google.nl",index.cssselect("#nav a")[-1].get('href')))
-            except HTTPError as e:
-                print(e)
-                print(dir(e))
-=======
+
                     else:
                         if self.query in doc.text_content():
                             yield doc
             index = self.getdoc(urljoin("https://www.google.nl",index.cssselect("#nav a")[-1].get('href')))
->>>>>>> 0e25c95e
 
