--- conflicted
+++ resolved
@@ -156,11 +156,6 @@
         self.save_continue_btn.click(self.finish_and_continue);
         self.irrelevant_btn.click(self.irrelevant_and_continue);
         self.copy_btn.click(self.copy);
-<<<<<<< HEAD
-        self.delete_btn.click(self.delete);
-=======
-        self.help_btn.click(function(){ self.help_dialog.dialog("open"); });
->>>>>>> bc0a79a0
 
         $("#editor").hide();
         $(".sentence-options").hide();
@@ -184,7 +179,7 @@
 
         discard_btn.unbind().click(function(){
             self.unsaved_modal.modal("hide");
-            self.unsaved = false;
+            self.set_unsaved(false);
             continue_func();
         });
 
@@ -943,10 +938,7 @@
             });
         });
 
-<<<<<<< HEAD
         self.set_unsaved(false);
-=======
->>>>>>> bc0a79a0
         self.state.sentences = sentences;
         self.state.codings = codings;
         self.state.coded_article = coded_article[0];
@@ -975,7 +967,7 @@
         self.highlight();
         self.codings_fetched();
         self.set_tab_order();
-        self.unsaved = false;
+        self.set_unsaved(false);
 
         self.hide_loading();
 
@@ -1269,7 +1261,7 @@
 
     self.article_status_changed = function(){
         self.state.coded_article.status = parseInt($(this).val());
-        self.unsaved = true;
+        self.set_unsaved();
     };
 
     self.datatables_row_clicked = function(row){
