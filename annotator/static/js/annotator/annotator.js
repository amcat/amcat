/**************************************************************************
*          (C) Vrije Universiteit, Amsterdam (the Netherlands)            *
*                                                                         *
* This file is part of AmCAT - The Amsterdam Content Analysis Toolkit     *
*                                                                         *
* AmCAT is free software: you can redistribute it and/or modify it under  *
* the terms of the GNU Affero General Public License as published by the  *
* Free Software Foundation, either version 3 of the License, or (at your  *
* option) any later version.                                              *
*                                                                         *
* AmCAT is distributed in the hope that it will be useful, but WITHOUT    *
* ANY WARRANTY; without even the implied warranty of MERCHANTABILITY or   *
* FITNESS FOR A PARTICULAR PURPOSE. See the GNU Affero General Public     *
* License for more details.                                               *
*                                                                         *
* You should have received a copy of the GNU Affero General Public        *
* License along with AmCAT.  If not, see <http://www.gnu.org/licenses/>.  *
***************************************************************************/

/*
 * Usage:
 *
 * 'Added {0} by {1} to your collection'.f(title, artist)
 * 'Your balance is {0} USD'.f(77.7)
 */
String.prototype.format = String.prototype.f = function() {
    var s = this,
        i = arguments.length;

    while (i--) {
        s = s.replace(new RegExp('\\{' + i + '\\}', 'gm'), arguments[i]);
    }
    return s;
};



$.values = function(obj) {
    return $.map(obj, function(value, _) {
        return value;
    });
};

// Workaround: focus events don't carry *Key properties, so we don't
// know for sure if shift is pressed.
shifted = false;
$(document).keydown(function(event){
    shifted = event.shiftKey;
});

$(document).keyup(function(){
    shifted = false;
});


annotator = (function(self){
    /******** STATE & CONSTANTS *******/
    self.API_URL = "/api/v4/";
    self.API_PAGE_SIZE = 999999;

    self.STATUS = {
        NOT_STARTED: 0,
        IN_PROGRESS: 1,
        COMPLETE: 2,
        IRRELEVANT: 9
    };

    self.STATUS_TEXT = {
        0 : "Not started",
        1 : "In progress",
        2 : "Finished",
        9 : "Irrelevant"
    };

    self.get_empty_state = function(){
        return {
            requests : null,
            coded_article_id: -1,
            coded_article: null,
            article_coding : null,
            sentence_codings: [],
            codings : [],
            sentences : []
        }
    };

    self.width_warning = "Your window width is lower than 1000 pixels. For Annotator to function ";
    self.width_warning += "normally, you need to use a wider window.";

    /*
     * Contains model objects which are constant for this particular
     * codingjob. All volatile models are stored in self.state. It is
     * populated after initialise() finished.
     */
    self.models = {
        "rules" : null,
        "actions" : null,
        "codebooks" : null,
        "schemas" : null,
        "schemafields" : null
    };

    self.sentence_schemafields = [];
    self.article_schemafields = [];

    self.state = self.get_empty_state();
    self.highlight_labels = null;
    self.codingjob = null;
    self.datatable = null;
    self.previous_width = -1;
    self.codingjob_id = -1;
    self.project_id = -1;
    self.coder_id = -1;
    self.unsaved = false;

    self.dialog_ok = {
        OK : function(){
            $(this).dialog("close");
        }
    };

    self.dialog_defaults = {
        resizable: false,
        modal: true,
        autoOpen: false,
        buttons : self.dialog_ok
    };

    /* Containers & dialogs. These can only be set if DOM is ready. */
    self.initialise_containers = function(){
        self.article_coding_container = $("#article-coding");
        self.sentence_codings_container = $("#unitcoding-table-part");
        self.article_table_container = $("#article-table-container");
        self.article_container = $("article");
        self.article_status_dropdown = $("#article-status").change(self.article_status_changed);
        self.article_comment_textarea = $("#article-comment").change(function(){
            self.state.coded_article.comments = $(this).val();
            self.set_unsaved();
        });
    };

    self.initialise_buttons = function(){
        self.next_btn = $("#next-article-button");
        self.prev_btn = $("#previous-article-button");
        self.select_all_btn = $("#select-all-sentences-button");
        self.save_btn = $(".save-button");
        self.save_continue_btn = $(".save-continue-button");
        self.irrelevant_btn = $(".irrelevant-button");
        self.copy_btn = $("#copy-coding-button");
        self.delete_btn = $("#delete-button");

        self.next_btn.click(self.select_next_article);
        self.prev_btn.click(self.select_prev_article);
        self.select_all_btn.click(self.select_all_sentences);
        self.save_btn.click(self.save);
        self.save_continue_btn.click(self.finish_and_continue);
        self.irrelevant_btn.click(self.irrelevant_and_continue);
        self.copy_btn.click(self.copy);

        $("#editor").hide();
        $(".sentence-options").hide();
    };

    self.set_unsaved = function (bool) {
        self.unsaved = (bool === undefined) ? true : bool;
        var icon = self.save_btn.find(".glyphicon");
        icon.removeClass("glyphicon-floppy-disk glyphicon-floppy-saved");
        icon.addClass("glyphicon-floppy-" + ((self.unsaved) ? "disk" : "saved"));
    };

    self.show_unsaved_changes = function(continue_func){
        var save_btn = $(".save", self.unsaved_modal);
        var discard_btn = $(".discard", self.unsaved_modal);

        save_btn.unbind().click(function(){
            self.save({ success_callback : continue_func });
            self.unsaved_modal.modal("hide");
        });

        discard_btn.unbind().click(function(){
            self.unsaved_modal.modal("hide");
            self.set_unsaved(false);
            continue_func();
        });

        self.unsaved_modal.modal("show");
    };

    self.show_loading = function(text){
        self.loading_dialog.find(".modal-body p").text(text);
        self.loading_dialog.modal("show");
    };

    self.hide_loading = function(){
        self.loading_dialog.modal("hide");
    };

    self.show_message = function(title, message){
        self.message_dialog.find(".modal-title").text(title);
        self.message_dialog.find(".modal-body p").text(message);
        self.message_dialog.modal("show");
    };

    self.hide_message = function(){
        self.message_dialog.modal("hide");
    };

    self.initialise_dialogs = function(){
        self.unsaved_modal = $("#unsaved-changes").modal({ show : false });
        self.loading_dialog = $("#loading").modal({show : false, keyboard : false});
        self.message_dialog = $("#message").modal({ show : false });

        self.delete_row_dialog = $("#dialog-confirm-delete-row").dialog($.extend({}, self.dialog_defaults, {
            buttons: {
                "Delete row": function(){
                    self.delete();
                    $(this).dialog("close");
                },
                Cancel: function(){
                    $(this).dialog("close");
                }
            }
        }))
    };

    /* Calls $.getJSON and returns its output, while appending ?page_size=inf
     * to the url to prevent cut-offs.*/
    self.from_api = function(url){
        return $.getJSON("{0}?page_size={1}".f(url, self.API_PAGE_SIZE));
    };

    /*
     * Counts currently selection of words in article.
     *
     * TODO: Cleanup
     */
    self.count = function(){
        // http://stackoverflow.com/questions/6743912/get-the-pure-text-without-html-element-by-javascript
        var sentence_re = / id="sentence-[0-9]*"/g
        var html = "";

        if (typeof window.getSelection != "undefined") {
            var sel = window.getSelection();
            if (sel.rangeCount) {
                var container = document.createElement("div");
                for (var i = 0, len = sel.rangeCount; i < len; ++i) {
                    container.appendChild(sel.getRangeAt(i).cloneContents());
                }
                html = container.innerHTML;
            }
        } else if (typeof document.selection != "undefined") {
            if (document.selection.type == "Text") {
                html = document.selection.createRange().htmlText;
            }
        }

        html = $("<div>" + html.replace(sentence_re, '') + "</div>");
        $(".annotator-sentencenr", html).remove();
        $(".highlight", html).remove();

        $.each($(".new-paragraph", html), function(i, el){
            $(el).removeClass("new-paragraph");
        });

        var text = "";
        $.each(html, function(i, el){
            text += el.innerHTML.replace("</div><div>", " ");
            text += " ";
        });

        var count = 0;
        $.each(text.split(/ /g), function(i, word){
            // replace functions like strip() in Python
            if (word.replace(/^\s+|\s+$/g, '') !== "") count++;
        });

        $("#wordcount").html(count);
    };

    self.setup_wordcount = function(){
        $("article").mouseup(function(){
            window.setTimeout(self.count, 50);
        });
    };


    self.initialise_fields = function(){
        self.show_loading("Loading fields..")

        self._requests = [
            self.from_api(self.get_api_url()),
            self.from_api(self.get_api_url() + "coding_rules"),
            self.from_api(self.get_api_url() + "codebooks"),
            self.from_api(self.get_api_url() + "codingschemas"),
            self.from_api(self.get_api_url() + "codingschemafields"),
            self.from_api(self.API_URL + "coding_rule_actions")
        ];

        // Fill status combobox
        $.each(self.STATUS, function(label, value){
            self.article_status_dropdown.append(
                $("<option>").attr("value", value).text(self.STATUS_TEXT[value])
            );
        });


        $.when.apply(undefined, self._requests).then(function (codingjob, rules, codebooks, schemas, schemafields, actions) {
                // Check if all request completed successfully. (If not, an
                // error is already thrown, but we need not continue processing
                // the data.
                if (!all(self._requests, function (request) {
                    return request.statusText === "OK";
                })) {
                    throw "Not all requests completed successfully.";
                }

                // Extract results from response
                self.models.rules = map_ids(rules[0].results);
                self.models.actions = map_ids(actions[0].results);
                self.models.codebooks = map_ids(codebooks[0].results);
                self.models.schemas = map_ids(schemas[0].results);
                self.models.schemafields = map_ids(schemafields[0].results);
                self.codingjob = codingjob[0];

                // Convert codebook.codes (array) to mapping code_id -> code
                $.each(self.models.codebooks, function(codebook_id, codebook){
                    codebook.codes = map_ids(codebook.codes, "code");
                    resolve_ids(codebook.codes, codebook.codes, "parent");
                });

                // Resolve a bunch of foreign keys
                resolve_ids(self.models.rules, self.models.actions, "action");
                resolve_ids(self.models.rules, self.models.schemas, "codingschema");
                resolve_ids(self.models.rules, self.models.schemafields, "field");
                resolve_ids(self.models.schemafields, self.models.schemas, "codingschema");
                resolve_ids(self.models.schemafields, self.models.codebooks, "codebook");
                resolve_id(self.codingjob, self.models.schemas, "articleschema");
                resolve_id(self.codingjob, self.models.schemas, "unitschema");

                // Initialize data
                self.codebooks_fetched();
                self.highlighters_fetched();
                self.schemafields_fetched();
                self.initialise_sentence_codings_table();
                self.setup_wordcount();
                self.hide_loading();
            }
        );

    };

    /******** KEYBOARD SHORTCUTS *******/
    self.shortcuts = function(){
        return {
        "ctrl+s" : self.save_btn.first().trigger.bind(self.save_btn.first(), "click"),
        "ctrl+down" : self.add_row,
        "ctrl+shift+down" : self.add_next_sentence_row,
        "shift+down" : self.copy_row,
        "ctrl+shift+d": self.delete_row,
<<<<<<< HEAD
        "ctrl+i" : self.irrelevant_btn.first().trigger.bind(self.irrelevant_btn.first(), "click"),
        "ctrl+d" : self.save_continue_btn.first().trigger.bind(self.save_continue_btn.first(), "click")
=======
        "ctrl+i" : self.irrelevant_btn.trigger.bind(self.irrelevant_btn, "click"),
        "ctrl+d" : self.save_continue_btn.trigger.bind(self.save_continue_btn, "click"),
        "ctrl+del" : self.delete_codingvalue
>>>>>>> 40ccecb7
    }};

    /******** PUBLIC FUNCTIONS *******/
    /* Returns true if a coding was modified (article or sentence) */
    self.modified = function(){
        return self.sentence_codings_modified() | self.state.article_coding_modified;
    };

    self.sentence_codings_modified = function(){
        return !!(self.state.deleted_codings.length || self.state.modified_codings.length);
    };

    /* Returns absolute url pointing to this codingjob (slash-terminated)  */
    self.get_api_url = function(){
        return "{0}projects/{1}/codingjobs/{2}/".f(self.API_URL, self.project_id, self.codingjob_id);
    };

    /* Returns (new) DOM representation of the articlecoding */
    self.get_article_coding_html = function(){
        var schemafields = self.article_schemafields;
        var table = $("<table>")
            .attr("annotator_coding_id", self.state.article_coding.annotator_id)
            .addClass("coding");

        return table.append($.map(widgets.get_html(schemafields, null), function(widget, i){
            var schemafield = schemafields[i];
            var label = widgets.get_label_html(schemafield, widget);
            var value = self.state.article_coding.values[schemafield.id];

            if (value !== undefined){
                widgets.set_value($(widget), value);
            }

            return $("<tr>")
                .append($("<td>").append(label))
                .append($("<td>").append(widget));
        }));
    };

    /*
     * Initialises table headers (sentence + fields + action) (columns)
     */
    self.initialise_sentence_codings_table = function () {
        var table_header = $("<tr>");
        table_header.append($("<th>").text("Sentence"));
        table_header.append(
            $.map(self.sentence_schemafields, function(schemafield){
                return $("<th>").text(schemafield.label);
            })
        );

        // Used to 'steal' focus so we know we need to add another row / switch to next row
        table_header.append($("<th>"));

        self.sentence_codings_container.find("table")
            .append($("<thead>").append(table_header))
            .append($("<tbody>"));
    };


    self.initialise_sentence_codings = function () {
        if (self.codingjob.unitschema === null) return $("<div>");

        if (self.state.sentence_codings.length === 0){
            var empty_coding = self.get_empty_coding();
            self.state.sentence_codings.push(empty_coding);
        }

        $.map(self.state.sentence_codings, self.append_sentence_coding);
    };

    /*
     * Create new row, and append it to existing table
     */
    self.append_sentence_coding = function(coding){
        var coding_el = self.get_sentence_coding_html(coding);
        self.sentence_codings_container.find("tbody").append(coding_el);
        self.set_sentence_codingvalues(coding_el, coding.values||[], coding.sentence);
        self.set_tab_order();
    };

    self.set_sentence_codingvalues = function(coding_el, values, sentence){
        var widget;
        $.each(values, function(_, codingvalue){
            widget = widgets.find(codingvalue.field, coding_el);
            widgets.set_value(widget, codingvalue);
        });

        if (sentence !== undefined && sentence !== null){
            widgets.sentence.set_value($(".sentence", coding_el), sentence);
        }
    };

    self.delete_row = function(){
        var active_row = self.get_active_row();
        var active_coding = self.get_active_sentence_coding();
        if (active_row === null) return;

        // Select a row which need to be focused after the
        // deletion of the currently active row.
        var next = active_row.next();
        if (!next.length){
            // No next row, set previous row
            next = active_row.prevAll(".coding").first();
        }

        if (!next.length){
            // No previous row either
            next = self._add_row({});
        }

        // Register deleted coding
        active_row.remove();
        delete self.state.codings[active_row.attr("annotator_coding_id")];
        $("input", next).first().focus();
        self.set_tab_order();
    };

    /*
     * Adds new row after currently active row, with `properties`.
     */
    self._add_row = function(properties){
        var active_row = self.get_active_row();
        var empty_coding = self.get_empty_coding(properties);
        var new_active_row;

        self.state.sentence_codings.push(empty_coding);
        active_row.after(self.get_sentence_coding_html(empty_coding));
        self.set_tab_order();

        new_active_row = active_row.nextAll(".coding").first();
        new_active_row.find(".sentence").focus();
        return new_active_row;
    };

    /*
     * Add new row after current active one, and copy its contents
     */
    self.copy_row = function(){
        var active_coding = self.get_active_sentence_coding();
        var active_row = self.get_active_row();
        if (active_coding === null) return;

        // Add new (empty) coding
        var new_row = self._add_row(active_coding);
        var new_coding = self.state.codings[new_row.attr("annotator_coding_id")];
        var new_widgets = $(".widget", new_row);

        // Copy codingvalues to new row
        $.each($(".widget", active_row), function(i, widget){
            var coding_value = widgets.get_codingvalue(active_coding, active_coding.sentence, $(widget));
            new_coding.values[coding_value.field.id] = coding_value;
            widgets.set_value($(new_widgets.get(i)), coding_value);
        });
    };

    /*
     * Add new row after currently active row. Does nothing if no row is active
     */
    self.add_row = function(event){
        var active_coding = self.get_active_sentence_coding();
        if (active_coding === null) return;
        return self._add_row({ sentence : active_coding.sentence });
    };

    /*
     * Adds a row after currently active row, and copies its sentence.
     */
    self.add_next_sentence_row = function(){
        var coding = self.get_active_sentence_coding();
        if (coding === null) return;

        var sentence_index = self.state.sentences_array.indexOf(coding.sentence);
        if (sentence_index + 1 === self.state.sentences_array.length){
            // This was the last sentences, just use previous one?
            sentence_index -= 1;
        }

        self._add_row({
            sentence : self.state.sentences_array[sentence_index + 1]
        });
    };

    self.get_active_row = function(){
        var focused = $(document.activeElement);

        if (!focused.closest("#unitcoding-table").length){
            // No sentence activated.
            return null;
        }

        var coding = focused.closest("tr.coding");
        return (coding.length ? coding : null);
    };

    self.get_active_sentence_coding = function(){
        var active_row = self.get_active_row();
        if (active_row === null) return null;
        return self.state.codings[active_row.attr("annotator_coding_id")];
    };

    /*
     * Last widget reached, and TAB was pressed. We need to either add a row
     * or move to the next one available.
     */
    self.last_widget_reached = function(event){
        var row = $(event.currentTarget).closest("tr");
        var active_coding = self.get_active_sentence_coding();

        if (shifted){
            // We need to go back, do nothing!
            $(event.currentTarget).prev().find("input").first().focus();
            return;
        }

        var empty_coding = self.get_empty_coding({ sentence : active_coding.sentence });
        self.state.sentence_codings.push(empty_coding);

        if (row.next().length === 0){
            self.append_sentence_coding(empty_coding);
        }

        row.next().find("input.sentence").focus();
    };

    self.parse_sentence = function(sentence){
        return {
            words: sentence.split(/ +/),
            sentence: sentence
        };
    };

    self.get_new_coding_value = function(coding, codingschemafield){
        return {
            id : null,
            coding : coding,
            field : codingschemafield,
            intval : null,
            strval : null
        }

    };

    /*
     * This function is called after a widget-value has been changed. It updates the
     * inner state to reflect the "outer" state (DOM).
     */
    self.set_coding_value = function(annotator_coding_id, codingschemafield_id, value){
        var coding = self.state.codings[annotator_coding_id];
        var codingvalue = coding.values[codingschemafield_id];
        var codingschemafield = self.models.schemafields[codingschemafield_id];

        // Create codingvalue if needed.
        if (codingvalue === undefined){
            coding.values[codingschemafield_id] = self.get_new_coding_value(coding, codingschemafield);
            return self.set_coding_value(annotator_coding_id, codingschemafield_id, value);
        }

        codingvalue.intval = null;
        codingvalue.strval = null;

        if (typeof(value) === "number") {
            codingvalue.intval = value;
        } else if (typeof(value) === "string") {
            codingvalue.strval = value;
        }

        self.set_unsaved();
    };

    /*
     * Display sentence text above currently active coding and update from to elements.
     */
    self.refresh_sentence_text = function(){
        self.sentence_codings_container.find(".sentence-text-row").remove();
        self.article_container.find(".active").removeClass("active");

        var active_row = self.get_active_row();
        var active_coding = self.get_active_sentence_coding();
        if (active_row === null) return;
        if (active_coding.sentence === null) return;

        // Display sentence text above coding
        active_row.before($("<tr>").addClass("sentence-text-row").append($("<td>")
                .attr("colspan", active_row.closest("table").find("th").size())
                .text(active_coding.sentence.sentence)));

        // Highlight sentence in article text
        self.article_container.find("#sentence-{0}".f(active_coding.sentence.id)).addClass("active");

        // Set min, max values on from/to widgets
        var sentence = self.parse_sentence(active_coding.sentence.sentence);
        var from = $(".from", active_row);
        var to = $(".to", active_row);

        from.attr("min", 0).attr("max", sentence.words.length - 2);
        to.attr("min", 1).attr("max", sentence.words.length - 1);

        var fromv = parseInt(from.val());
        if (!isNaN(fromv)){
            to.attr("min", fromv+1);
        }

        var tov = parseInt(to.val());
        if (!isNaN(tov)){
            from.attr("max", tov-1);
        }

        active_coding.start = fromv || null;
        active_coding.end = tov || null;

        // Highlight selected part
        if (isNaN(fromv) && isNaN(tov)) return;
        if (isNaN(fromv)) fromv = 0;
        if (isNaN(tov)) tov = sentence.words.length;

        var prefix = sentence.words.slice(0, fromv).join(" ");
        var middle = sentence.words.slice(fromv, tov+1).join(" ");
        var remainer = sentence.words.slice(tov+1, sentence.words.length).join(" ");

        $("td", active_row.prev()).html(
            $("<span>")
                .append($("<span>").text(prefix))
                .append($("<code>").text(middle))
                .append($("<span>").text(remainer))
        );
    };


    /* Returns (new) DOM representation of a single sentence coding */
    self.get_sentence_coding_html = function(coding){
        var coding_el = $("<tr>").addClass("coding").attr("annotator_coding_id", coding.annotator_id);

        // Add sentencenr, from and to.
        var sentence_td = $("<td>");
        sentence_td.append(widgets.sentence.get_html().val((coding.sentence === null) ? "" : coding.sentence.get_unit()));

        if(self.codingjob.unitschema.subsentences){
            sentence_td.append(widgets.from.get_html().val(coding.start||""));
            sentence_td.append(widgets.to.get_html().val(coding.end||""));
        }

        coding_el.append(sentence_td);

        coding_el.append($.map(widgets.get_html(self.sentence_schemafields), function(widget){
            return $("<td>").append(widget);
        }));

        coding_el.append($("<td>").addClass("focus-stealer").focus(self.last_widget_reached));
        coding_el.on("sentence-changed", self.refresh_sentence_text);
        coding_el.find("input").focus(function(){
            $(this).closest(".coding").trigger("sentence-changed");
        });

        return coding_el;
    };

    /*
     * Mandetory validation are present to preserve a consistent database state.
     */
    self.mandetory_validate = function(){
        // Check ∀v [(v.sentence === null) => (v.intval === null && v.strval === null)]
        var codings = self.get_sentence_codings();
        for (var i=0; i < codings.length; i++){
            if (codings[i].sentence !== null) continue;

            if ($.map($.values(codings[i].values), function(cv){
                return (!self.is_empty_codingvalue(cv)) || null;
            }).length){
                return "A non-empty coding with no sentence was found.";
            }
        }

        return true;
    };

    /*
     * Checks if all codingschemarules pass.
     */
    self.validate = function(){
        var article_errors = $("." + rules.ERROR_CLASS, self.article_coding_container);
        var sentence_errors = $("." + rules.ERROR_CLASS, self.sentence_codings_container);
        var error = "An error occured while validating {0} codings. Erroneous fields have been marked red.";

        if (article_errors.length > 0){
            return error.f("article");
        } else if (sentence_errors.length > 0){
            return error.f("sentence");
        }

        return true;
    };

    self.is_empty_codingvalue = function(cv){
        return cv.intval === null && cv.strval === null;
    };

    self.is_empty_coding = function(coding){
        return all($.values(coding.values), self.is_empty_codingvalue)
    };

    /*
     * Returns 'minimised' version of given coding, which can easily be serialised.
     */
    self.pre_serialise_coding = function(coding){
        return {
            start : coding.start, end : coding.end,
            sentence_id : (coding.sentence === null) ? null : coding.sentence.id,
            values : $.map($.grep($.values(coding.values), self.is_empty_codingvalue, true), self.pre_serialise_codingvalue)
        }
    };

    self.pre_serialise_codingvalue = function(codingvalue){
        return {
            codingschemafield_id : codingvalue.field.id,
            intval : codingvalue.intval,
            strval : codingvalue.strval
        }
    };

    self.pre_serialise_coded_article = function () {
        return {
            status_id : self.state.coded_article.status,
            comments : self.state.coded_article.comments
        }
    };

    /*
     * Save codings.
     *
     * @type success_callback: function
     * @param success_callback: function called when server replied with non-error code
     * @required success_callback: no
     *
     * @type validate: boolean
     * @param validate: when true open display when validation fails
     * @default validate: false
     */
    self.save = function(options){
        if (options === undefined || options.currentTarget !== undefined) options = {};

        options = $.extend({}, {
            validate : false,
            success_callback : function(){},
            error_callback : function(){}
        }, options);

        var validate = options.validate;
        var success_callback = options.success_callback;
        var error_callback = options.error_callback;

        $(document.activeElement).blur().focus();

        // Set status to 'in progress' if current status is 'not started'
        if (self.state.coded_article.status == self.STATUS.NOT_STARTED){
            self.set_status(self.STATUS.IN_PROGRESS);
        }

        // Check whether we want to save, by first checking the mandetory checks.
        var validation = self.mandetory_validate();
        if (validation !== true){
            return self.message_dialog.text(validation).dialog("open");
        }

        // Check optional requirements
        validation = validate ? self.validate() : true;
        if (validation !== true){
            return self.show_message("Validation", validation);
        }

        // Send coding values to server
        self.show_loading("Saving codings..");
        $.post("codedarticle/{0}/save".f(self.state.coded_article_id), JSON.stringify({
            "coded_article" : self.pre_serialise_coded_article(),
            "codings" : $.map(self.get_codings(), self.pre_serialise_coding)
        })).done(function(data, textStatus, jqXHR){
            self.hide_loading();

            $.pnotify({
                "title" : "Done",
                "text" : "Codings saved succesfully.",
                "type" : "success",
                "delay" : 500
            });

            self.set_column_text("status", self.STATUS_TEXT[self.state.coded_article.status]);
            self.set_column_text("comments", self.state.coded_article.comments);

            // Reset 'unsaved' state
            self.set_unsaved(false);

            // Change article status in table
            var td_index = self.article_table_container.find("thead th:contains('status')").index();
            var current_row = self.article_table_container.find("tr.row_selected");
            $("td:eq({0})".f(td_index), current_row).text(self.STATUS_TEXT[self.state.coded_article.status]);

            if (success_callback !== undefined && success_callback.currentTarget === undefined){
                success_callback(data, textStatus, jqXHR);
            }
        }).error(error_callback);
    };

    self.set_status = function(state){
        self.article_status_dropdown.val(state);
        self.article_status_dropdown.trigger("change");
    };

    self.save_and_continue = function () {
        self.save({ success_callback : self.select_next_article, validate : true });
    };

    self.finish_and_continue = function(){
        self.set_status(self.STATUS.COMPLETE);
        self.save_and_continue();
    };

    self.irrelevant_and_continue = function () {
        self.set_status(self.STATUS.IRRELEVANT);
        self.save_and_continue();
    };

    self._select = function(row){
        if (row.length === 0){
            self.loading_dialog.text("Last article reached, coding done!").dialog("open");
            return;
        }

        row.trigger("click");
    };

    self.select_next_article = function () {
        self._select(self.article_table_container.find(".row_selected").next());
    };

    self.select_prev_article = function () {
        self._select(self.article_table_container.find(".row_selected").prev());
    };

    /* Returns an every increasing (unique) integer */
    self._id = 0;
    self.get_new_id = function(){
        return self._id += 1
    };

    /*
     * Given two sentences a and b, return if a is "greater than" than b.
     */
    self.sentence_greater_than = function(a, b){
        if (a.parnr > b.parnr) return 1;
        if (a.parnr < b.parnr) return -1;
        return a.sentnr - b.sentnr;
    };

    self.coded_article_fetched = function(coded_article, codings, sentences){
        console.log("Retrieved " + codings.length + " codings and " + sentences.length + " sentences");

        $("#lost-codes").hide();
        $("#lost-codes .triggered-by").empty();

        $.each(codings[0].results, function(i, coding){
            coding.annotator_id = self.get_new_id();
        });

        // sentences_array holds a list of ordered sentences (by sentnr, parnr)
        self.state.sentences_array = sentences[0].results;
        self.state.sentences_array.sort(self.sentence_greater_than);

        codings = map_ids(codings[0].results, "annotator_id");
        sentences = map_ids(sentences[0].results);
        resolve_ids(codings, sentences, "sentence");

        $.each(codings, function(_, coding){
            coding.values = map_ids(coding.values, "field");
            resolve_ids(coding.values, self.models.schemafields, "field");

            $.each(coding.values, function(_, value){
                value.coding = coding;
            });
        });

        self.set_unsaved(false);
        self.state.sentences = sentences;
        self.state.codings = codings;
        self.state.coded_article = coded_article[0];

        self.article_status_dropdown.val(self.state.coded_article.status).trigger("changed");
        self.article_comment_textarea.val(self.state.coded_article.comments).trigger("changed");

        var get_unit = function () {
            return "{0}.{1}".f(this.parnr, this.sentnr);
        };

        $.each(sentences, function(_, sentence){
            sentence.get_unit = get_unit.bind(sentence);
        });

        // Set buttons
        // $('#next-article-button').button("option", "disabled", row.next().length == 0);
        //$('#previous-article-button').button("option", "disabled", row.prev().length == 0);

        $("#article-comment").text(coded_article.comments || "");
        $('#article-status').find('option:contains("' + coded_article.status + '")').attr("selected", "selected");

        // Initialise coding area
        $("#editor").show();
        self.sentences_fetched(sentences);
        self.highlight();
        self.codings_fetched();
        self.set_tab_order();
        self.set_unsaved(false);

        self.hide_loading();

        var container = (self.codingjob.articleschema === null) ? self.sentence_codings_container : self.article_coding_container;
        container.find("input:visible").first().focus();
    };

    self.highlight = function(){
        console.log("Highlighting ", self.highlight_labels.length ," labels in article..");
        $("div.sentences").easymark("highlight", self.highlight_labels.join(" "));
    };

    /*
     * Resets internal state and fetches new coded article, which consists of:
     *  - coded_article
     *  - codings + values
     *  - sentences
     * coded_article_fetched is called when requests finished
     */
    self.get_article = function(coded_article_id){
        var base_url = self.get_api_url() + "coded_articles/" + coded_article_id + "/";

        self.state = self.get_empty_state();
        self.sentence_codings_container.find("table tbody").html("");
        self.state.coded_article_id = coded_article_id;

        self.state.requests = [
            self.from_api(base_url),
            self.from_api(base_url + "codings"),
            self.from_api(base_url + "sentences")
        ];

        self.show_loading("Loading codings..");
        $.when.apply(undefined, self.state.requests).then(self.coded_article_fetched);
    };


    /*
     * Get descendants. Needs to be bound to a code object. This call is
     * automatically cached, and stored in code.descendants.
     */
    self.get_descendants = function(depth){
        depth = (depth === undefined) ? 0 : depth;

        if (depth >= 1000){
            throw "Maximum recursion depth exceeded, loop in codes?";
        }

        if (this.children.length === 0) return {};
        if (this.descendants !== undefined) return this.descendants;

        var descendants = $.extend({}, this.children);
        $.each(this.children, function(code_id, code){
            $.extend(descendants, code.get_descendants(depth+1));
        });

        this.descendants = descendants;
        return this.descendants;
    };

    /*
     * Retrieve all coding objects contained in `container`. If `container` is not given,
     * return all codings.
     *
     * @type container: DOM element
     */
    self.get_codings = function(container){
        if (container === undefined){
            return $.merge([self.get_article_coding()], self.get_sentence_codings());
        }

        return $.map($(container).find(".coding"), function(coding_el){
            return self.state.codings[$(coding_el).attr("annotator_coding_id")];
        });
    };

    /*
     * Return all codings which are not the article coding.
     */
    self.get_sentence_codings = function(){
        // Note: this function depends on the presence of DOM elements. This is due to
        // a bug in earlier versions which duplicated codings. The only reliable way for
        // now is to match codings with DOM elements.
        return $.grep(self.get_codings(self.sentence_codings_container), self.is_empty_coding, true);
    };

    /*
     * Return article coding
     */
    self.get_article_coding = function(){
        // Note: this function depends on the presence of DOM elements. This is due to
        // a bug in earlier versions which duplicated codings. The only reliable way for
        // now is to match codings with DOM elements.
        return self.get_codings(self.article_coding_container)[0];
    };

    self.get_empty_coding = function(properties){
        var empty_coding = $.extend({
            coded_article : self.state.coded_article,
            sentence: null,
            start: null,
            end: null
        }, properties, {
            id: null,
            annotator_id : self.get_new_id(),
            values : {}
        });

        self.state.codings[empty_coding.annotator_id] = empty_coding;
        return empty_coding;
    };

    self.is_article_coding = function(coding){
        return coding.sentence === null;
    };


    /******** EVENTS *******/
    // TODO: Only initialise article coding html once.
    self.codings_fetched = function(){
        self.state.sentence_codings = $.grep($.values(self.state.codings), self.is_article_coding, true);
        self.state.sentence_codings.sort(function(a,b){
            return self.sentence_greater_than(a.sentence, b.sentence);
        });

        // Determine article coding
        var article_coding = $.grep($.values(self.state.codings), self.is_article_coding);

        if (article_coding.length === 0){
            self.state.article_coding = self.get_empty_coding();
            self.article_status_dropdown.trigger("change");
        } else {
            self.state.article_coding = article_coding[0];
        }

        // Create html content
        self.article_coding_container.html(self.get_article_coding_html());
        rules.add(self.article_coding_container);

        self.initialise_sentence_codings();
        rules.add(self.sentence_codings_container);
    };

    self.delete_codingvalue = function () {
        ct = $(document.activeElement);

        // Must be focusable and an input element
        if (ct.attr("tabindex") === undefined && !ct.is("input")) return;
        ct.attr("first_match", "null").val("").blur().focus();
    };

    /*
     * Registers property 'choiches' on each schemafield, which can be used
     * for autocompletes.
     *
     * TODO: Move to autocomplete
     */
    self.schemafields_fetched = function(){
        var codes;

        $.each(self.models.schemafields, function(id, schemafield){
            if (schemafield.choices !== undefined) return;
            if (widgets.SCHEMATYPES[schemafield.fieldtype] === "codebook"){
                codes = (schemafield.split_codebook ? schemafield.codebook.roots : schemafield.codebook.codes);
                schemafield.choices = autocomplete.get_choices(codes);
            }
        });

        // Categorize schemafields
        var articleschema = self.codingjob.articleschema;
        $.each(self.models.schemafields, function(id, schemafield){
            if (schemafield.codingschema === articleschema){
                self.article_schemafields.push(schemafield);
            } else {
                self.sentence_schemafields.push(schemafield)
            }
        });

        // Sort schemafields according to fieldnr
        self.sentence_schemafields.sort(function(f1, f2){ return f1.fieldnr - f2.fieldnr });
        self.article_schemafields.sort(function(f1, f2){ return f1.fieldnr - f2.fieldnr });
    };

    /*
     * Called when codebooks are fetched. Codebooks include all labels and all
     * functions. codebooks_fetched converts the flat codebookcodes into an
     * hierarchy.
     */
    self.codebooks_fetched = function(){
        // Set `roots` property on each codebook which contains a mapping
        // of code_id -> code.
        $.each(self.models.codebooks, function(codebook_id, codebook){
            codebook.roots = filter(function(code){ return code.parent === null }, codebook.codes);
            codebook.roots = map_ids(codebook.roots, "code");
        });

        $.each(self.models.codebooks, function(codebook_id, codebook){
            // Initialise children property, and register get_descendants
            $.each(codebook.codes, function(code_id, code){
                code.children = {};
                code.get_descendants = self.get_descendants.bind(code);
            });

            // Add property 'children' to each code, and call get_descendants for
            // caching purposes.
            $.each(codebook.codes, function(code_id, code){
                if (code.parent === null) return;
                code.parent.children[code_id] = code;
            });

            // Cache descendants
            $.each(codebook.codes, function(i, code) { code.get_descendants() });
        });
    };

    /*
     * Initialise highlighters by preparing self.highlighter_labels. May
     * push 'undefined' if no label is available in the codebook for the requested
     * language.
     */
    self.highlighters_fetched = function(){
        var labels = [];
        var language_id, codebook;

        $.each(self.models.schemas, function(schema_id, schema){
            language_id = schema.highlight_language;
            $.each(schema.highlighters, function(i, codebook_id){
                codebook = self.models.codebooks[codebook_id];
                $.each(codebook.codes, function(i, code){
                    labels.push(code.labels[language_id]);
                });
            });
        });

        self.highlight_labels = labels;
    };


    // TODO: Remove legacy code (get_unit() logic, etc.)
    self.sentences_fetched = function(sentences) {
        var html = $('<div>');
        var prev_parnr = 1;

        $.each(sentences, function (i, s) {
            var _html = $('<div />').attr('id', 'sentence-' + s.id);
            if (s.parnr != prev_parnr) {
                _html.addClass('new-paragraph');
            }
            if (s.get_unit() == '1.1') {
                _html.append($('<h2 />').text(s.sentence));
            } else {
                _html.append($('<span />').addClass('annotator-sentencenr').text('(' + s.get_unit() + ') '));
                _html.append(document.createTextNode(s.sentence));
            }
            prev_parnr = s.parnr;
            html.append(_html);
        });

        if (sentences.length == 0) {
            html.append('No sentences found for this article');
        }

        $('.sentence-options').show();
        $('.sentences').html(html);
    };

    /*
     * Sets tabindex-properties to all focusable elements, which are:
     *  - comment textarea
     *  - article codingvalues (visible input elements)
     *  - sentence codingvalues (visible input elements)
     *  - additional "focus stealer" at the end of each codingrow, which is used to determine when
     *    a user reached the end of a coding (and we need to add another coding).
     */
    self.set_tab_order = function(){
        var tabindex = 1;

        var set_tabindex = function(_, el) {
            $(el).attr("tabindex", tabindex);
            tabindex += 1;
        };

        $.each(self.article_comment_textarea, set_tabindex);
        $.each($("input:visible", self.article_coding_container), set_tabindex);
        $.each($("tbody tr", self.sentence_codings_container), function(_, row){
            $.each($("input:visible, .focus-stealer", row), set_tabindex);
        });
    };

    /*
     * Change the contents of the column with `column_name` in the currently active row.
     */
    self.set_column_text = function(column_name, value){
        var column = self.article_table_container.find("thead").find("th:contains('{0}')".f(column_name));
        var column_index = column.parent().children().index(column);
        var cell = self.article_table_container.find("tr.row_selected").children(":eq({0})".f(column_index));
        cell.text(value);
    };

    self.article_status_changed = function(){
        self.state.coded_article.status = parseInt($(this).val());
        self.set_unsaved();
    };

    self.datatables_row_clicked = function(row){
        if(self.unsaved){
            return self.show_unsaved_changes((function(){
                self.datatables_row_clicked.bind(this)(row);
            }).bind(this));
        }

        // Get article id which is stored in the id-column of the datatable
        var coded_article_id = parseInt(row.children('td:first').text());
        self.datatable.find(".row_selected").removeClass("row_selected");
        self.datatable.parent().scrollTo(row, {offset: -50});
        self.get_article(coded_article_id);
        row.addClass("row_selected");
    };

    self.window_resized = function(){
        var width = $(window).width();
        if (self.previous_width !== width)
            return;

        // We need to adjust to the new browser width
        self.previous_width = width;
        self.datatable.fnAdjustColumnSizing();
        self.width_warning_dialog.dialog((width < 1000) ? "open" : "close");
    };

    self.initialise_shortcuts = function(){
        var doc = $(document);
        $.each(self.shortcuts(), function(keys, callback){
            doc.bind("keydown", keys, function(event){
                event.preventDefault();
                callback(event);
            });
        })
    };

    // TODO: Clean, comment on magic
    self.initialise_wordcount = function(){
        // http://stackoverflow.com/questions/6743912/get-the-pure-text-without-html-element-by-javascript
        var sentence_re = / id="sentence-[0-9]*"/g;
        var count = function () {
            var html = "";
            if (typeof window.getSelection != "undefined") {
                var sel = window.getSelection();
                if (sel.rangeCount) {
                    var container = document.createElement("div");
                    for (var i = 0, len = sel.rangeCount; i < len; ++i) {
                        container.appendChild(sel.getRangeAt(i).cloneContents());
                    }
                    html = container.innerHTML;
                }
            } else if (typeof document.selection != "undefined") {
                if (document.selection.type == "Text") {
                    html = document.selection.createRange().htmlText;
                }
            }

            html = $("<div>" + html.replace(sentence_re, '') + "</div>");
            $(".annotator-sentencenr", html).remove();

            var text = "";
            $.each(html, function (i, el) {
                text += el.innerHTML.replace("</div><div>", " ");
                text += " ";
            });

            var count = 0;
            $.each(text.split(/ /g), function (i, word) {
                // replace functions like strip() in Python
                if (word.replace(/^\s+|\s+$/g, '') !== "") count++;
            });

            $("#wordcount").html(count);
        };

        $(".article-part").find(".sentences").mouseup(function () {
            window.setTimeout(count, 50);
        });
    };

    self.on_unload = function(){
        if (!self.unsaved) return;
        return "You have unsaved changes. Continue?"
    };

    self.initialise = function(project_id, codingjob_id, coder_id, language_id){
        $("#lost-codes").hide();

        self.project_id = project_id;
        self.codingjob_id = codingjob_id;
        self.coder_id = coder_id;
        self.language_id = language_id;

        self.initialise_containers();
        self.initialise_buttons();
        self.initialise_dialogs();
        self.initialise_shortcuts();
        self.initialise_fields();
        self.initialise_wordcount();

        window.onbeforeunload = self.on_unload;
    };


    return self;
})({});


/************* Storing data *************/
/*
 * For all AJAX errors, display a generic error messages. This eliminates
 * lots of boiler-plate code in functions which use AJAX calls.
 */
$(document).ajaxError(function(event, xhr, ajaxOptions) {
    var message = "An error occured while requesting: {0}. Server responded: {1} {2}.";
    message = message.f(ajaxOptions.url, xhr.status, xhr.statusText);
    annotator.hide_loading();
    annotator.show_message("AJAX error", message);
});

/*
 * Ask user to confirm quitting in the case of unsaved changes
 */
$(window).bind("beforeunload", function(){
    return annotator.modified() ? "Unsaved changes present. Continue quitting?" : undefined;
});<|MERGE_RESOLUTION|>--- conflicted
+++ resolved
@@ -357,14 +357,9 @@
         "ctrl+shift+down" : self.add_next_sentence_row,
         "shift+down" : self.copy_row,
         "ctrl+shift+d": self.delete_row,
-<<<<<<< HEAD
         "ctrl+i" : self.irrelevant_btn.first().trigger.bind(self.irrelevant_btn.first(), "click"),
-        "ctrl+d" : self.save_continue_btn.first().trigger.bind(self.save_continue_btn.first(), "click")
-=======
-        "ctrl+i" : self.irrelevant_btn.trigger.bind(self.irrelevant_btn, "click"),
-        "ctrl+d" : self.save_continue_btn.trigger.bind(self.save_continue_btn, "click"),
+        "ctrl+d" : self.save_continue_btn.first().trigger.bind(self.save_continue_btn.first(), "click"),
         "ctrl+del" : self.delete_codingvalue
->>>>>>> 40ccecb7
     }};
 
     /******** PUBLIC FUNCTIONS *******/
