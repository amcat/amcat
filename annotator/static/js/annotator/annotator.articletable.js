--- conflicted
+++ resolved
@@ -188,161 +188,7 @@
         });
     }
 
-<<<<<<< HEAD
-}
-
-annotator.articletable.showArticleFromRow = function(row){
-    var aid = row.children('td:first').text(); // get article id from first column of current row
-    annotator.articleid = aid;
-   
-    $('.sentences').html('Loading..');
-    $.ajax({
-        "url": "../article/" + annotator.articleid + "/sentences",
-        "success": function(json) {
-            annotator.articleSentences = json.sentences;
-            annotator.writeArticleSentences(json.sentences);
-            
-            if(json.video){
-                console.debug('video html found');
-                json.video = json.video.replace(/width="\d+"/g, 'width="250"').replace(/height="\d+"/g, 'height="140"')
-                $('.video-container').html(json.video);
-                //$('.sentences').css('height', '80%');
-            } else {
-               // $('.sentences').css('height', '100%');
-                $('.video-container').html('').hide();
-            }
-            
-            /*** set autocomplete for 'unit' column ***/
-            annotator.fields.fields['unit'].items = [];
-            $.each(json.sentences, function(i, sentenceObj){
-                annotator.fields.fields['unit'].items.push({'label':sentenceObj.unit, 'value':sentenceObj.id})
-            });
-            console.debug('set fields for unit');
-
-            annotator.articletable.highlight();
-            annotator.articletable.fit_table();
-        },
-        "error": function(jqXHR, textStatus, errorThrown){
-            console.debug('error loading article');
-            $('.article-part').html('<div class="error">Error loading article data from <a href="' + this.url + '" target="_blank">' + this.url + '</a></div>');
-        },
-        "dataType": "json"
-    });
-    
-    
-    
-    $('.coding-part').show();
-    //$('#irrelevant-button').focus();
-    //annotator.codingTypeSet();
-    annotator.articlecodings.showArticleCodings();
-    annotator.unitcodings.showSentenceCodings();
-    
-    annotator.codingsAreModified(false);
-    annotator.resetArticleState();
-    
-    var comment = row.find('td:nth-child(8) div div').attr('title'); // very long comments are stored in title
-    if(!comment) comment = row.children('td:nth-child(8)').text();
-    console.debug('comment', comment);
-    $('#article-comment').val(comment);
-    
-    console.debug('status', row.children('td:nth-child(7)').text());
-    $('#article-status option:contains("' + row.children('td:nth-child(7)').text() + '")').attr('selected', 'selected');
-    
-    
-    $('#edit-article-button').button( "option", "disabled", false); // when article is selected, it is possible to edit
-    
-    if(row.next().length == 0){ // no next article available
-        $('#next-article-button').button( "option", "disabled", true);
-    } else {
-        $('#next-article-button').button( "option", "disabled", false);
-    }
-    if(row.prev().length == 0){ // no previous article available
-        $('#previous-article-button').button( "option", "disabled", true);
-    } else {
-        $('#previous-article-button').button( "option", "disabled", false);
-    }
-    
-    annotator.articletable.highlight();
-}
-
-
-annotator.articletable.clickArticleRow = function(row) { // called if user clicks on article table row
-    if(!annotator.confirmArticleChange()) return;
-    $('#article-table-container table .row_selected').removeClass('row_selected');
-    row.addClass('row_selected');
-    annotator.articletable.showArticleFromRow(row);
-} 
-
-
-annotator.articletable.onCreateArticleTable = function(){
-    /*** set items of articles table ***/
-    //$("#article-table-container table tbody").click(annotator.articletable.clickArticleRow);
-    //$("#article-table-container table td").css('cursor', 'pointer');
-    $('#next-article-button').button("option", "disabled", false);
-}
-   
-
-   
-   
-annotator.articletable.showEditArticleDialog = function(articleid){
-    if(!annotator.confirmArticleChange()) return;
-    $('#article-edit-form').html('Loading...');
-    $("#article-dialog-form").dialog("open");
-    annotator.articletable.articleEditForm = new Form("annotator/articleFormJSON/" + articleid, {'sortFields':true});
-    annotator.articletable.articleEditForm.ready = function(){
-        $('#article-edit-form').html(annotator.articletable.articleEditForm.render.table);
-    }
-    annotator.articletable.articleEditForm.handle_loaderror = function(jqXHR, textStatus, errorThrown){
-        console.debug('Error loading form: ' + textStatus);
-        $('#article-edit-form').html('<div class="error">Failed to load form: ' + textStatus + '</div>');
-    }
-    
-    // ugly hack... should be removed when moving to django..
-    annotator.articletable.articleEditForm.initialize_form2 = annotator.articletable.articleEditForm.initialize_form;
-    annotator.articletable.articleEditForm.initialize_form = function(json){
-        fields.autocompletes['source-6'] = {'showAll':true, 'isOntology':false, 'autoOpen':true, 'id':'source-6',
-            items:json.mediumlist
-        }
-        annotator.articletable.articleEditForm.initialize_form2(json.form);
-        annotator.fields.autocompletes.addAutocompletes($('#article-edit-form'));
-        
-        if(articleid == 0){ // new article form
-            annotator.articletable.articleEditForm.fields['setnr'].initial = annotator.setnr;
-            annotator.articletable.articleEditForm.fields['jobid'].initial = annotator.codingjobid;
-            console.log('done setting setnr and jobid');
-        }
-    }
-    
-    console.debug('loading article edit form');
-    annotator.articletable.articleEditForm.load();
-}
-
-annotator.articletable.saveEditArticleDetails = function(){
-    annotator.articletable.articleEditForm.clean();
-    if(annotator.articletable.articleEditForm.is_valid()){
-        $('#article-edit-form').hide();
-        $('#article-edit-status').html('Saving...');
-        annotator.articletable.articleEditForm.send('annotator/storeEditArticle', function(data, textStatus, jqXHR){
-            console.debug('article details', data);
-            if(data.response == 'ok'){
-                console.debug('saved edit article!' + textStatus);
-                $("#article-dialog-form").dialog("close");
-                location.reload();
-            } else {
-                 $('#article-edit-form').show();
-                $('#article-edit-status').html('<div class="error">Failed to save. Error message: ' + data.errormsg + '</div>');
-            }
-        }, function(){
-             $('#article-edit-form').show();
-            $('#article-edit-status').html('<div class="error">Failed to save. Server error</div>');
-        });
-    } else {
-        console.debug('invalid form');
-    }
-}
-=======
-};
->>>>>>> eafaec3e
+};
 
 
 annotator.articletable.trimTableColumnString = function(obj) { // make sure that column text is not excessively long
