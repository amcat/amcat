--- conflicted
+++ resolved
@@ -19,12 +19,9 @@
     
     <article>
        <div class="sentence-options">
-            <!-- <button class="add-sentence-button" title="Add a new sentence to this article">Add</button> -->
             <button class="select-all-sentences-button" title="Select all sentences">Select</button>
             <span>Selected words: <span id="wordcount">0</span></span>
-            <!-- <button class="split-sentences-button" title="Create a new article based on a selection of sentences">Split</button> -->
        </div>
-       <div class="video-container"></div>
        <div class="sentences">
            <h2>Article Text</h2>
            <p>No article selected yet</p>
@@ -34,16 +31,12 @@
     <div class="articlelist-part">
         <div class="links">
             <a href="{% url "codingjobs" %}">&laquo; Back to Overview</a> | 
-            {% comment %}<a href="{% url "annotator-codingjob-ontology" codingjob.id %}" target="_blank">View Ontologies</a> |
-            {% endcomment %}
             <a href="javascript:;" id="help-button">Help</a>
         </div>
         <h2>Articles in codingjob {{codingjob.id}} - {{codingjob.name}}</h2>
         <div class="article-list-toolbar">
             <button id="next-article-button" title="Go to the next article in the list">Next</button>
             <button id="previous-article-button" title="Go to the previous article in the list">Previous</button>
-           <!--  <button id="edit-article-button" title="Edit the selected article">Edit</button>
-            <button id="new-article-button" title="Add a new article to this codingjob">New</button> -->
         </div>
         <div id="article-table-container">
         
@@ -51,28 +44,6 @@
         <script type="text/javascript">
         $(document).ready(function(){
             var jqueryElement = $('#article-table-container');
-<<<<<<< HEAD
-            var url = "{% url "annotator-codingjob-articles" codingjob.id %}";
-            var columns = [
-                //[null,'codingjob'], 
-                //[null,'coder'], 
-                [null,'Article ID', {"sWidth":"70px"}], 
-                [null,'Headline', {"sWidth":"150px", "fnRender":annotator.articletable.trimTableColumnString}], 
-                [null,'Date', {"sWidth":"70px"}], 
-                [null,'Medium'], 
-                [null,'Page Number', {"sWidth":"80px"}], 
-                [null,'Article Length', {"sWidth":"80px"}], 
-                [null,'Coding Status', {"sWidth":"80px"}], 
-                [null,'Comments', {"sWidth":"150px", "fnRender":annotator.articletable.trimTableColumnString}]
-            ];
-            var additionalServerData = {};
-            var additionalDataTableOptions = {'rowlink':annotator.articletable.clickArticleRow, "aaSorting": [[ 4, "asc" ]], 'sScrollY':'150'}
-            var oncreate = function(datatable){
-                annotator.articletable.articleTable = datatable; // set variable
-                annotator.articletable.onCreateArticleTable();
-            } 
-            amcat.createTable(jqueryElement, url, columns, additionalServerData, additionalDataTableOptions, oncreate);
-=======
             var url = "{% url "article-list" project.id codingjob.id %}";
             var columns = [], column_order = [
                 "id", "headline", "date", "medium", "pagenr",
@@ -100,22 +71,12 @@
                     annotator.datatable = tbl;
                 }
             });
->>>>>>> eafaec3e
         });
         </script>
     </div>
     
     <div class="coding-part" style="display:none">
-         <!-- <h2 id="coding-title"></h2> -->
          <div class="unit-codings-toolbar">
-                {% comment %}<span id="coding-type-radios">
-                    <input type="radio" id="article-coding-radio" name="radio" />
-                    <label for="article-coding-radio" title="Show only the Article Codings">Article Codings</label>
-                    <input type="radio" id="sentence-coding-radio" name="radio" />
-                    <label for="sentence-coding-radio" title="Show only the Sentence Codings">Sentence Codings</label>
-                    <input type="radio" id="both-coding-radio" name="radio" checked="checked" />
-                    <label for="both-coding-radio" title="Show both the Article and Sentence Codings">Both</label>
-                </span>{% endcomment %}
             <button id="irrelevant-button" title="Mark this article as irrelevant and continue to the next article">Irrelevant &amp; continue</button>
             <button id="save-continue-button" title="Mark this article as finished and continue to the next article">Finish &amp; continue</button>
             <button id="save-button" title="Save the codings for this article">Save</button>
@@ -123,13 +84,8 @@
          
         
         <div id="article-comment-form">
-<<<<<<< HEAD
-            <label>Comments:</label> {{codingStatusCommentForm.comment}}
-            <label>Article Status:</label>  {{codingStatusCommentForm.status}}
-=======
             <label for="article-comment">Comments:</label> <textarea cols="40" id="article-comment" name="comment" rows="4"></textarea>
             <label for="article-status">Article Status:</label><select id="article-status" name="status" ></select>
->>>>>>> eafaec3e
         </div>
         
          <div id="article-coding">
@@ -205,32 +161,8 @@
     $(document).ready(function(){
         annotator.initialise({{ project.id }}, {{ codingjob.id }}, {{ coder.id }});
     });
-<<<<<<< HEAD
-
-    
-    annotator.codingjobid = {{codingjob.id}};
-
-    annotator.articlecodings.containsArticleSchema = {% if codingjob.articleschema != None %}true{% else %}false{% endif%};
-    annotator.unitcodings.containsUnitSchema = {% if codingjob.unitschema != None %}true{% else %}false{% endif%};
-    annotator.unitcodings.isNETcoding = {% if codingjob.unitschema and codingjob.unitschema.isnet %}true{% else %}false{%endif%}
-=======
->>>>>>> eafaec3e
 </script>
 
-<!--
-<script type="text/javascript">
-     if(location.href.indexOf('/dev/') == -1){ // not enable it for the /dev/ sites
-  var _gaq = _gaq || [];
-  _gaq.push(['_setAccount', 'UA-59284-5']);
-  _gaq.push(['_trackPageview']);
-
-  (function() {
-    var ga = document.createElement('script'); ga.type = 'text/javascript'; ga.async = true;
-    ga.src = ('https:' == document.location.protocol ? 'https://ssl' : 'http://www') + '.google-analytics.com/ga.js';
-    var s = document.getElementsByTagName('script')[0]; s.parentNode.insertBefore(ga, s);
-  })(); 
-}
-</script>-->
  </body>
 </html>
 
