<<<<<<< HEAD
#! /usr/local/bin/python2.6

import dbtoolkit, sys, datetime
import batch, toolkit
import ticker
=======
"""Usage: python deduplicate.py WHAT
>>>>>>> f6b4d536

Deduplicates a batch or project, placing the 'dupes' in a new batch

WHAT can be

deduplicate.py 12  -> deduplicates project 12
deduplicate.py b447 -> deduplicates batch 447
"""

from amcat.db import dbtoolkit
import sys, datetime
from amcat.tools import toolkit
from amcat.tools.logging import ticker,  amcatlogging

log = amcatlogging.setup()
db = dbtoolkit.anokoDB()

if len(sys.argv) < 2:
    print __doc__
    sys.exit()

arg = sys.argv[1]
if arg[0] == "s":
    srid = int(arg[1:])
    where = " articleid in (select articleid from storedresults_articles where storedresultid=%i)" % srid
    projectid = db.getValue("select projectid from storedresults where storedresultid=%i" % srid)
    selection = "Stored Result %i in project %i" % (srid, projectid)
if arg[0] == "b":
    bid = int(arg[1:])
    where = " batchid = %i" % bid
    projectid = db.getValue("select projectid from batches where batchid=%i" % bid)
    selection = "Batch %i in project %i" % (bid, projectid)
else:
    projectid = int(sys.argv[1])
    where = " batchid in (select batchid from batches where projectid=%i)" % projectid
    selection = "Project %i" % projectid

ticker.warn("Querying for duplicate articles")

db.doQuery("create table #tempmax (n int not null, mx int not null)")

N=[3,4,5]

for i in N:
    SQL = """insert into #tempmax
    select %i,  max(articleid) from articles
    where %s
    and articleid not in (select mx from #tempmax)
    group by mediumid, date, section, headline, pagenr
    having count(*) > 2""" % (i, where)
    ticker.warn(SQL)
    db.doQuery(SQL)

cols = ", ".join('a%i' % i for i in N)
SQL = """select t1.a1, t1.a2, %s from (
  select min(articleid) as a1, max(articleid) as a2, count(*) as n from articles
  where %s
  group by mediumid, date, section, headline, pagenr
  having count(*) > 1
) t1""" % (cols, where)

for i in N:
    t = "t%i" % i
    a = "a%i" % i
    SQL += """  left join (
    select min(articleid) as a1, max(articleid) as %(a)s from articles
    where %(where)s
    and articleid not in (select mx from #tempmax where n <= %(i)s)
    group by mediumid, date, section, headline, pagenr
    having count(*) > 1
    ) %(t)s on t1.a1 = %(t)s.a1""" % locals()

ticker.warn("\n\n", SQL)
data = db.doQuery(SQL)

db.doQuery("drop table #tempmax")
db.conn.commit()

if not data:
    ticker.warn("No duplicates found")
    sys.exit()

ticker.warn("%i duplicates found" % len(data))

batchname = "Duplicate articles %s" % (datetime.datetime.now())
batchquery = "Duplicates from %s" % selection


def createBatch(project, name, query, db=None):
    if db is None: db = project.db
    if type(project) <> int: project = project.id
    batchid = db.insert('batches', dict(name=name, projectid=project, query=query))
    return batchid

bid = createBatch(projectid, batchname, batchquery, db)

ticker.warn("Created batch '%s'" % bid)

aids = set(toolkit.flatten(data))
aidselection = db.intSelectionSQL("articleid", aids)

ticker.warn("Determining use in codingjobs")
ticker.warn(aidselection)
coded = set(db.getColumn("select articleid from codingjobs_articles where %s" % aidselection))
ticker.warn("Determining parsed articles")
parsed = set(db.getColumn("select articleid from parses_words w inner join sentences s on w.sentenceid = s.sentenceid where %s" % aidselection))
ticker.warn("Determining use in stored results")
inset = set(db.getColumn("select articleid from storedresults_articles where %s" % aidselection))

sets = {"Already coded or assigned" : coded, "Parsed or lemmatized" :  parsed, "In a set / Stored Result" : inset}
delete = toolkit.Counter(keys=sets.keys())
prefs = coded, parsed, inset

tomove = set()
             
for articles in data:
    articles = set(articles)

    def preference(article):
        """Give high scores to articles we would like to delete"""
        for i, aset in enumerate(prefs):
            if article in aset:
                return -3+i
        return article
    
    articles = sorted(articles, key=preference)
    for article in articles[1:]:
        for name, sset in sets.items():
            if article in sset: delete.count(name)
        delete.count("Total")
        tomove.add(article)


ticker.warn("Deduplicating %i articles:" % (len(tomove)))
delete.prnt(outfunc=ticker.warn)

SQL = "update articles set batchid=%i where %s" % (bid, db.intSelectionSQL("articleid", tomove))
print SQL

db.doQuery("update articles set batchid=%i where %s" % (bid, db.intSelectionSQL("articleid", tomove)))

ticker.warn("Committing")
db.commit()
ticker.warn("Done!")<|MERGE_RESOLUTION|>--- conflicted
+++ resolved
@@ -1,12 +1,6 @@
-<<<<<<< HEAD
 #! /usr/local/bin/python2.6
 
-import dbtoolkit, sys, datetime
-import batch, toolkit
-import ticker
-=======
 """Usage: python deduplicate.py WHAT
->>>>>>> f6b4d536
 
 Deduplicates a batch or project, placing the 'dupes' in a new batch
 
